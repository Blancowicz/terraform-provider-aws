package provider

import (
	"fmt"
	"log"
	"regexp"

	"github.com/hashicorp/terraform-plugin-sdk/v2/helper/schema"
	"github.com/hashicorp/terraform-plugin-sdk/v2/helper/validation"
	"github.com/hashicorp/terraform-provider-aws/internal/conns"
	"github.com/hashicorp/terraform-provider-aws/internal/service/accessanalyzer"
	"github.com/hashicorp/terraform-provider-aws/internal/service/account"
	"github.com/hashicorp/terraform-provider-aws/internal/service/acm"
	"github.com/hashicorp/terraform-provider-aws/internal/service/acmpca"
	"github.com/hashicorp/terraform-provider-aws/internal/service/amp"
	"github.com/hashicorp/terraform-provider-aws/internal/service/amplify"
	"github.com/hashicorp/terraform-provider-aws/internal/service/apigateway"
	"github.com/hashicorp/terraform-provider-aws/internal/service/apigatewayv2"
	"github.com/hashicorp/terraform-provider-aws/internal/service/appautoscaling"
	"github.com/hashicorp/terraform-provider-aws/internal/service/appconfig"
	"github.com/hashicorp/terraform-provider-aws/internal/service/appmesh"
	"github.com/hashicorp/terraform-provider-aws/internal/service/apprunner"
	"github.com/hashicorp/terraform-provider-aws/internal/service/appstream"
	"github.com/hashicorp/terraform-provider-aws/internal/service/appsync"
	"github.com/hashicorp/terraform-provider-aws/internal/service/athena"
	"github.com/hashicorp/terraform-provider-aws/internal/service/autoscaling"
	"github.com/hashicorp/terraform-provider-aws/internal/service/autoscalingplans"
	"github.com/hashicorp/terraform-provider-aws/internal/service/backup"
	"github.com/hashicorp/terraform-provider-aws/internal/service/batch"
	"github.com/hashicorp/terraform-provider-aws/internal/service/budgets"
	"github.com/hashicorp/terraform-provider-aws/internal/service/chime"
	"github.com/hashicorp/terraform-provider-aws/internal/service/cloud9"
	"github.com/hashicorp/terraform-provider-aws/internal/service/cloudcontrol"
	"github.com/hashicorp/terraform-provider-aws/internal/service/cloudformation"
	"github.com/hashicorp/terraform-provider-aws/internal/service/cloudfront"
	"github.com/hashicorp/terraform-provider-aws/internal/service/cloudhsmv2"
	"github.com/hashicorp/terraform-provider-aws/internal/service/cloudsearch"
	"github.com/hashicorp/terraform-provider-aws/internal/service/cloudtrail"
	"github.com/hashicorp/terraform-provider-aws/internal/service/cloudwatch"
	"github.com/hashicorp/terraform-provider-aws/internal/service/cloudwatchlogs"
	"github.com/hashicorp/terraform-provider-aws/internal/service/codeartifact"
	"github.com/hashicorp/terraform-provider-aws/internal/service/codebuild"
	"github.com/hashicorp/terraform-provider-aws/internal/service/codecommit"
	"github.com/hashicorp/terraform-provider-aws/internal/service/codedeploy"
	"github.com/hashicorp/terraform-provider-aws/internal/service/codepipeline"
	"github.com/hashicorp/terraform-provider-aws/internal/service/codestarconnections"
	"github.com/hashicorp/terraform-provider-aws/internal/service/codestarnotifications"
	"github.com/hashicorp/terraform-provider-aws/internal/service/cognitoidentity"
	"github.com/hashicorp/terraform-provider-aws/internal/service/cognitoidp"
	"github.com/hashicorp/terraform-provider-aws/internal/service/configservice"
	"github.com/hashicorp/terraform-provider-aws/internal/service/connect"
	"github.com/hashicorp/terraform-provider-aws/internal/service/cur"
	"github.com/hashicorp/terraform-provider-aws/internal/service/dataexchange"
	"github.com/hashicorp/terraform-provider-aws/internal/service/datapipeline"
	"github.com/hashicorp/terraform-provider-aws/internal/service/datasync"
	"github.com/hashicorp/terraform-provider-aws/internal/service/dax"
	"github.com/hashicorp/terraform-provider-aws/internal/service/detective"
	"github.com/hashicorp/terraform-provider-aws/internal/service/devicefarm"
	"github.com/hashicorp/terraform-provider-aws/internal/service/directconnect"
	"github.com/hashicorp/terraform-provider-aws/internal/service/dlm"
	"github.com/hashicorp/terraform-provider-aws/internal/service/dms"
	"github.com/hashicorp/terraform-provider-aws/internal/service/docdb"
	"github.com/hashicorp/terraform-provider-aws/internal/service/ds"
	"github.com/hashicorp/terraform-provider-aws/internal/service/dynamodb"
	"github.com/hashicorp/terraform-provider-aws/internal/service/ec2"
	"github.com/hashicorp/terraform-provider-aws/internal/service/ecr"
	"github.com/hashicorp/terraform-provider-aws/internal/service/ecrpublic"
	"github.com/hashicorp/terraform-provider-aws/internal/service/ecs"
	"github.com/hashicorp/terraform-provider-aws/internal/service/efs"
	"github.com/hashicorp/terraform-provider-aws/internal/service/eks"
	"github.com/hashicorp/terraform-provider-aws/internal/service/elasticache"
	"github.com/hashicorp/terraform-provider-aws/internal/service/elasticbeanstalk"
	"github.com/hashicorp/terraform-provider-aws/internal/service/elasticsearch"
	"github.com/hashicorp/terraform-provider-aws/internal/service/elastictranscoder"
	"github.com/hashicorp/terraform-provider-aws/internal/service/elb"
	"github.com/hashicorp/terraform-provider-aws/internal/service/elbv2"
	"github.com/hashicorp/terraform-provider-aws/internal/service/emr"
	"github.com/hashicorp/terraform-provider-aws/internal/service/events"
	"github.com/hashicorp/terraform-provider-aws/internal/service/firehose"
	"github.com/hashicorp/terraform-provider-aws/internal/service/fms"
	"github.com/hashicorp/terraform-provider-aws/internal/service/fsx"
	"github.com/hashicorp/terraform-provider-aws/internal/service/gamelift"
	"github.com/hashicorp/terraform-provider-aws/internal/service/glacier"
	"github.com/hashicorp/terraform-provider-aws/internal/service/globalaccelerator"
	"github.com/hashicorp/terraform-provider-aws/internal/service/glue"
	"github.com/hashicorp/terraform-provider-aws/internal/service/guardduty"
	"github.com/hashicorp/terraform-provider-aws/internal/service/iam"
	"github.com/hashicorp/terraform-provider-aws/internal/service/identitystore"
	"github.com/hashicorp/terraform-provider-aws/internal/service/imagebuilder"
	"github.com/hashicorp/terraform-provider-aws/internal/service/inspector"
	"github.com/hashicorp/terraform-provider-aws/internal/service/iot"
	"github.com/hashicorp/terraform-provider-aws/internal/service/kafka"
	"github.com/hashicorp/terraform-provider-aws/internal/service/kafkaconnect"
	"github.com/hashicorp/terraform-provider-aws/internal/service/kinesis"
	"github.com/hashicorp/terraform-provider-aws/internal/service/kinesisanalytics"
	"github.com/hashicorp/terraform-provider-aws/internal/service/kinesisanalyticsv2"
	"github.com/hashicorp/terraform-provider-aws/internal/service/kinesisvideo"
	"github.com/hashicorp/terraform-provider-aws/internal/service/kms"
	"github.com/hashicorp/terraform-provider-aws/internal/service/lakeformation"
	"github.com/hashicorp/terraform-provider-aws/internal/service/lambda"
	"github.com/hashicorp/terraform-provider-aws/internal/service/lexmodels"
	"github.com/hashicorp/terraform-provider-aws/internal/service/licensemanager"
	"github.com/hashicorp/terraform-provider-aws/internal/service/lightsail"
	"github.com/hashicorp/terraform-provider-aws/internal/service/macie"
	"github.com/hashicorp/terraform-provider-aws/internal/service/macie2"
	"github.com/hashicorp/terraform-provider-aws/internal/service/mediaconvert"
	"github.com/hashicorp/terraform-provider-aws/internal/service/mediapackage"
	"github.com/hashicorp/terraform-provider-aws/internal/service/mediastore"
	"github.com/hashicorp/terraform-provider-aws/internal/service/memorydb"
	"github.com/hashicorp/terraform-provider-aws/internal/service/meta"
	"github.com/hashicorp/terraform-provider-aws/internal/service/mq"
	"github.com/hashicorp/terraform-provider-aws/internal/service/mwaa"
	"github.com/hashicorp/terraform-provider-aws/internal/service/neptune"
	"github.com/hashicorp/terraform-provider-aws/internal/service/networkfirewall"
	"github.com/hashicorp/terraform-provider-aws/internal/service/opsworks"
	"github.com/hashicorp/terraform-provider-aws/internal/service/organizations"
	"github.com/hashicorp/terraform-provider-aws/internal/service/outposts"
	"github.com/hashicorp/terraform-provider-aws/internal/service/pinpoint"
	"github.com/hashicorp/terraform-provider-aws/internal/service/pricing"
	"github.com/hashicorp/terraform-provider-aws/internal/service/qldb"
	"github.com/hashicorp/terraform-provider-aws/internal/service/quicksight"
	"github.com/hashicorp/terraform-provider-aws/internal/service/ram"
	"github.com/hashicorp/terraform-provider-aws/internal/service/rds"
	"github.com/hashicorp/terraform-provider-aws/internal/service/redshift"
	"github.com/hashicorp/terraform-provider-aws/internal/service/resourcegroups"
	"github.com/hashicorp/terraform-provider-aws/internal/service/resourcegroupstaggingapi"
	"github.com/hashicorp/terraform-provider-aws/internal/service/route53"
	"github.com/hashicorp/terraform-provider-aws/internal/service/route53recoverycontrolconfig"
	"github.com/hashicorp/terraform-provider-aws/internal/service/route53recoveryreadiness"
	"github.com/hashicorp/terraform-provider-aws/internal/service/route53resolver"
	"github.com/hashicorp/terraform-provider-aws/internal/service/s3"
	"github.com/hashicorp/terraform-provider-aws/internal/service/s3control"
	"github.com/hashicorp/terraform-provider-aws/internal/service/s3outposts"
	"github.com/hashicorp/terraform-provider-aws/internal/service/sagemaker"
	"github.com/hashicorp/terraform-provider-aws/internal/service/schemas"
	"github.com/hashicorp/terraform-provider-aws/internal/service/secretsmanager"
	"github.com/hashicorp/terraform-provider-aws/internal/service/securityhub"
	"github.com/hashicorp/terraform-provider-aws/internal/service/serverlessrepo"
	"github.com/hashicorp/terraform-provider-aws/internal/service/servicecatalog"
	"github.com/hashicorp/terraform-provider-aws/internal/service/servicediscovery"
	"github.com/hashicorp/terraform-provider-aws/internal/service/servicequotas"
	"github.com/hashicorp/terraform-provider-aws/internal/service/ses"
	"github.com/hashicorp/terraform-provider-aws/internal/service/sfn"
	"github.com/hashicorp/terraform-provider-aws/internal/service/shield"
	"github.com/hashicorp/terraform-provider-aws/internal/service/signer"
	"github.com/hashicorp/terraform-provider-aws/internal/service/simpledb"
	"github.com/hashicorp/terraform-provider-aws/internal/service/sns"
	"github.com/hashicorp/terraform-provider-aws/internal/service/sqs"
	"github.com/hashicorp/terraform-provider-aws/internal/service/ssm"
	"github.com/hashicorp/terraform-provider-aws/internal/service/ssoadmin"
	"github.com/hashicorp/terraform-provider-aws/internal/service/storagegateway"
	"github.com/hashicorp/terraform-provider-aws/internal/service/sts"
	"github.com/hashicorp/terraform-provider-aws/internal/service/swf"
	"github.com/hashicorp/terraform-provider-aws/internal/service/synthetics"
	"github.com/hashicorp/terraform-provider-aws/internal/service/timestreamwrite"
	"github.com/hashicorp/terraform-provider-aws/internal/service/transfer"
	"github.com/hashicorp/terraform-provider-aws/internal/service/waf"
	"github.com/hashicorp/terraform-provider-aws/internal/service/wafregional"
	"github.com/hashicorp/terraform-provider-aws/internal/service/wafv2"
	"github.com/hashicorp/terraform-provider-aws/internal/service/worklink"
	"github.com/hashicorp/terraform-provider-aws/internal/service/workspaces"
	"github.com/hashicorp/terraform-provider-aws/internal/service/xray"
	tftags "github.com/hashicorp/terraform-provider-aws/internal/tags"
	"github.com/hashicorp/terraform-provider-aws/internal/verify"
)

// Provider returns a *schema.Provider.
func Provider() *schema.Provider {
	// TODO: Move the validation to this, requires conditional schemas
	// TODO: Move the configuration to this, requires validation

	// The actual provider
	provider := &schema.Provider{
		Schema: map[string]*schema.Schema{
			"access_key": {
				Type:        schema.TypeString,
				Optional:    true,
				Default:     "",
				Description: descriptions["access_key"],
			},

			"secret_key": {
				Type:        schema.TypeString,
				Optional:    true,
				Default:     "",
				Description: descriptions["secret_key"],
			},

			"profile": {
				Type:        schema.TypeString,
				Optional:    true,
				Default:     "",
				Description: descriptions["profile"],
			},

			"assume_role": assumeRoleSchema(),

			"shared_credentials_file": {
				Type:        schema.TypeString,
				Optional:    true,
				Default:     "",
				Description: descriptions["shared_credentials_file"],
			},

			"token": {
				Type:        schema.TypeString,
				Optional:    true,
				Default:     "",
				Description: descriptions["token"],
			},

			"region": {
				Type:     schema.TypeString,
				Required: true,
				DefaultFunc: schema.MultiEnvDefaultFunc([]string{
					"AWS_REGION",
					"AWS_DEFAULT_REGION",
				}, nil),
				Description:  descriptions["region"],
				InputDefault: "us-east-1", // lintignore:AWSAT003
			},

			"max_retries": {
				Type:        schema.TypeInt,
				Optional:    true,
				Default:     25,
				Description: descriptions["max_retries"],
			},

			"allowed_account_ids": {
				Type:          schema.TypeSet,
				Elem:          &schema.Schema{Type: schema.TypeString},
				Optional:      true,
				ConflictsWith: []string{"forbidden_account_ids"},
				Set:           schema.HashString,
			},

			"forbidden_account_ids": {
				Type:          schema.TypeSet,
				Elem:          &schema.Schema{Type: schema.TypeString},
				Optional:      true,
				ConflictsWith: []string{"allowed_account_ids"},
				Set:           schema.HashString,
			},

			"default_tags": {
				Type:        schema.TypeList,
				Optional:    true,
				MaxItems:    1,
				Description: "Configuration block with settings to default resource tags across all resources.",
				Elem: &schema.Resource{
					Schema: map[string]*schema.Schema{
						"tags": {
							Type:        schema.TypeMap,
							Optional:    true,
							Elem:        &schema.Schema{Type: schema.TypeString},
							Description: "Resource tags to default across all resources",
						},
					},
				},
			},

			"http_proxy": {
				Type:        schema.TypeString,
				Optional:    true,
				Description: descriptions["http_proxy"],
			},

			"endpoints": endpointsSchema(),

			"ignore_tags": {
				Type:        schema.TypeList,
				Optional:    true,
				MaxItems:    1,
				Description: "Configuration block with settings to ignore resource tags across all resources.",
				Elem: &schema.Resource{
					Schema: map[string]*schema.Schema{
						"keys": {
							Type:        schema.TypeSet,
							Optional:    true,
							Elem:        &schema.Schema{Type: schema.TypeString},
							Set:         schema.HashString,
							Description: "Resource tag keys to ignore across all resources.",
						},
						"key_prefixes": {
							Type:        schema.TypeSet,
							Optional:    true,
							Elem:        &schema.Schema{Type: schema.TypeString},
							Set:         schema.HashString,
							Description: "Resource tag key prefixes to ignore across all resources.",
						},
					},
				},
			},

			"insecure": {
				Type:        schema.TypeBool,
				Optional:    true,
				Default:     false,
				Description: descriptions["insecure"],
			},

			"skip_credentials_validation": {
				Type:        schema.TypeBool,
				Optional:    true,
				Default:     false,
				Description: descriptions["skip_credentials_validation"],
			},

			"skip_get_ec2_platforms": {
				Type:        schema.TypeBool,
				Optional:    true,
				Default:     false,
				Description: descriptions["skip_get_ec2_platforms"],
			},

			"skip_region_validation": {
				Type:        schema.TypeBool,
				Optional:    true,
				Default:     false,
				Description: descriptions["skip_region_validation"],
			},

			"skip_requesting_account_id": {
				Type:        schema.TypeBool,
				Optional:    true,
				Default:     false,
				Description: descriptions["skip_requesting_account_id"],
			},

			"skip_metadata_api_check": {
				Type:        schema.TypeBool,
				Optional:    true,
				Default:     false,
				Description: descriptions["skip_metadata_api_check"],
			},

			"s3_force_path_style": {
				Type:        schema.TypeBool,
				Optional:    true,
				Default:     false,
				Description: descriptions["s3_force_path_style"],
			},
		},

		DataSourcesMap: map[string]*schema.Resource{
			"aws_acm_certificate": acm.DataSourceCertificate(),

			"aws_acmpca_certificate_authority": acmpca.DataSourceCertificateAuthority(),
			"aws_acmpca_certificate":           acmpca.DataSourceCertificate(),

			"aws_api_gateway_api_key":     apigateway.DataSourceAPIKey(),
			"aws_api_gateway_domain_name": apigateway.DataSourceDomainName(),
			"aws_api_gateway_export":      apigateway.DataSourceExport(),
			"aws_api_gateway_resource":    apigateway.DataSourceResource(),
			"aws_api_gateway_rest_api":    apigateway.DataSourceRestAPI(),
			"aws_api_gateway_sdk":         apigateway.DataSourceSdk(),
			"aws_api_gateway_vpc_link":    apigateway.DataSourceVPCLink(),

			"aws_apigatewayv2_api":    apigatewayv2.DataSourceAPI(),
			"aws_apigatewayv2_apis":   apigatewayv2.DataSourceAPIs(),
			"aws_apigatewayv2_export": apigatewayv2.DataSourceExport(),

			"aws_appmesh_mesh":            appmesh.DataSourceMesh(),
			"aws_appmesh_virtual_service": appmesh.DataSourceVirtualService(),

			"aws_autoscaling_group":    autoscaling.DataSourceGroup(),
			"aws_autoscaling_groups":   autoscaling.DataSourceGroups(),
			"aws_launch_configuration": autoscaling.DataSourceLaunchConfiguration(),

			"aws_backup_plan":      backup.DataSourcePlan(),
			"aws_backup_selection": backup.DataSourceSelection(),
			"aws_backup_vault":     backup.DataSourceVault(),

			"aws_batch_compute_environment": batch.DataSourceComputeEnvironment(),
			"aws_batch_job_queue":           batch.DataSourceJobQueue(),
			"aws_batch_scheduling_policy":   batch.DataSourceSchedulingPolicy(),

			"aws_cloudcontrolapi_resource": cloudcontrol.DataSourceResource(),

			"aws_cloudformation_export": cloudformation.DataSourceExport(),
			"aws_cloudformation_stack":  cloudformation.DataSourceStack(),
			"aws_cloudformation_type":   cloudformation.DataSourceType(),

			"aws_cloudfront_cache_policy":                   cloudfront.DataSourceCachePolicy(),
			"aws_cloudfront_distribution":                   cloudfront.DataSourceDistribution(),
			"aws_cloudfront_function":                       cloudfront.DataSourceFunction(),
			"aws_cloudfront_log_delivery_canonical_user_id": cloudfront.DataSourceLogDeliveryCanonicalUserID(),
			"aws_cloudfront_origin_access_identity":         cloudfront.DataSourceOriginAccessIdentity(),
			"aws_cloudfront_origin_request_policy":          cloudfront.DataSourceOriginRequestPolicy(),
			"aws_cloudfront_response_headers_policy":        cloudfront.DataSourceResponseHeadersPolicy(),

			"aws_cloudhsm_v2_cluster": cloudhsmv2.DataSourceCluster(),

			"aws_cloudtrail_service_account": cloudtrail.DataSourceServiceAccount(),

			"aws_cloudwatch_event_connection": events.DataSourceConnection(),
			"aws_cloudwatch_event_source":     events.DataSourceSource(),

			"aws_cloudwatch_log_group":  cloudwatchlogs.DataSourceGroup(),
			"aws_cloudwatch_log_groups": cloudwatchlogs.DataSourceGroups(),

			"aws_codeartifact_authorization_token": codeartifact.DataSourceAuthorizationToken(),
			"aws_codeartifact_repository_endpoint": codeartifact.DataSourceRepositoryEndpoint(),

			"aws_codecommit_approval_rule_template": codecommit.DataSourceApprovalRuleTemplate(),
			"aws_codecommit_repository":             codecommit.DataSourceRepository(),

			"aws_codestarconnections_connection": codestarconnections.DataSourceConnection(),

			"aws_cognito_user_pool_client":              cognitoidp.DataSourceUserPoolClient(),
			"aws_cognito_user_pool_clients":             cognitoidp.DataSourceUserPoolClients(),
			"aws_cognito_user_pool_signing_certificate": cognitoidp.DataSourceUserPoolSigningCertificate(),
			"aws_cognito_user_pools":                    cognitoidp.DataSourceUserPools(),

			"aws_connect_bot_association":             connect.DataSourceBotAssociation(),
			"aws_connect_contact_flow":                connect.DataSourceContactFlow(),
			"aws_connect_contact_flow_module":         connect.DataSourceContactFlowModule(),
			"aws_connect_hours_of_operation":          connect.DataSourceHoursOfOperation(),
			"aws_connect_instance":                    connect.DataSourceInstance(),
			"aws_connect_lambda_function_association": connect.DataSourceLambdaFunctionAssociation(),
			"aws_connect_prompt":                      connect.DataSourcePrompt(),
			"aws_connect_quick_connect":               connect.DataSourceQuickConnect(),

			"aws_cur_report_definition": cur.DataSourceReportDefinition(),

			"aws_datapipeline_pipeline":            datapipeline.DataSourcePipeline(),
			"aws_datapipeline_pipeline_definition": datapipeline.DataSourcePipelineDefinition(),

			"aws_docdb_engine_version":        docdb.DataSourceEngineVersion(),
			"aws_docdb_orderable_db_instance": docdb.DataSourceOrderableDBInstance(),

			"aws_dx_connection": directconnect.DataSourceConnection(),
			"aws_dx_gateway":    directconnect.DataSourceGateway(),
			"aws_dx_location":   directconnect.DataSourceLocation(),
			"aws_dx_locations":  directconnect.DataSourceLocations(),

			"aws_directory_service_directory": ds.DataSourceDirectory(),

			"aws_dynamodb_table": dynamodb.DataSourceTable(),

			"aws_ami":                                        ec2.DataSourceAMI(),
			"aws_ami_ids":                                    ec2.DataSourceAMIIDs(),
			"aws_availability_zone":                          ec2.DataSourceAvailabilityZone(),
			"aws_availability_zones":                         ec2.DataSourceAvailabilityZones(),
			"aws_customer_gateway":                           ec2.DataSourceCustomerGateway(),
			"aws_ebs_default_kms_key":                        ec2.DataSourceEBSDefaultKMSKey(),
			"aws_ebs_encryption_by_default":                  ec2.DataSourceEBSEncryptionByDefault(),
			"aws_ebs_snapshot":                               ec2.DataSourceEBSSnapshot(),
			"aws_ebs_snapshot_ids":                           ec2.DataSourceEBSSnapshotIDs(),
			"aws_ebs_volume":                                 ec2.DataSourceEBSVolume(),
			"aws_ebs_volumes":                                ec2.DataSourceEBSVolumes(),
			"aws_ec2_coip_pool":                              ec2.DataSourceCoIPPool(),
			"aws_ec2_coip_pools":                             ec2.DataSourceCoIPPools(),
			"aws_ec2_host":                                   ec2.DataSourceHost(),
			"aws_ec2_instance_type_offering":                 ec2.DataSourceInstanceTypeOffering(),
			"aws_ec2_instance_type_offerings":                ec2.DataSourceInstanceTypeOfferings(),
			"aws_ec2_instance_type":                          ec2.DataSourceInstanceType(),
			"aws_ec2_instance_types":                         ec2.DataSourceInstanceTypes(),
			"aws_ec2_local_gateway_route_table":              ec2.DataSourceLocalGatewayRouteTable(),
			"aws_ec2_local_gateway_route_tables":             ec2.DataSourceLocalGatewayRouteTables(),
			"aws_ec2_local_gateway_virtual_interface":        ec2.DataSourceLocalGatewayVirtualInterface(),
			"aws_ec2_local_gateway_virtual_interface_group":  ec2.DataSourceLocalGatewayVirtualInterfaceGroup(),
			"aws_ec2_local_gateway_virtual_interface_groups": ec2.DataSourceLocalGatewayVirtualInterfaceGroups(),
			"aws_ec2_local_gateway":                          ec2.DataSourceLocalGateway(),
			"aws_ec2_local_gateways":                         ec2.DataSourceLocalGateways(),
			"aws_ec2_managed_prefix_list":                    ec2.DataSourceManagedPrefixList(),
			"aws_ec2_spot_price":                             ec2.DataSourceSpotPrice(),
			"aws_ec2_transit_gateway":                        ec2.DataSourceTransitGateway(),
			"aws_ec2_transit_gateway_dx_gateway_attachment":  ec2.DataSourceTransitGatewayDxGatewayAttachment(),
			"aws_ec2_transit_gateway_peering_attachment":     ec2.DataSourceTransitGatewayPeeringAttachment(),
			"aws_ec2_transit_gateway_route_table":            ec2.DataSourceTransitGatewayRouteTable(),
			"aws_ec2_transit_gateway_route_tables":           ec2.DataSourceTransitGatewayRouteTables(),
			"aws_ec2_transit_gateway_vpc_attachment":         ec2.DataSourceTransitGatewayVPCAttachment(),
			"aws_ec2_transit_gateway_vpn_attachment":         ec2.DataSourceTransitGatewayVPNAttachment(),
			"aws_eip":                                        ec2.DataSourceEIP(),
			"aws_instance":                                   ec2.DataSourceInstance(),
			"aws_instances":                                  ec2.DataSourceInstances(),
			"aws_internet_gateway":                           ec2.DataSourceInternetGateway(),
			"aws_key_pair":                                   ec2.DataSourceKeyPair(),
			"aws_launch_template":                            ec2.DataSourceLaunchTemplate(),
			"aws_nat_gateway":                                ec2.DataSourceNATGateway(),
			"aws_network_acls":                               ec2.DataSourceNetworkACLs(),
			"aws_network_interface":                          ec2.DataSourceNetworkInterface(),
			"aws_network_interfaces":                         ec2.DataSourceNetworkInterfaces(),
			"aws_prefix_list":                                ec2.DataSourcePrefixList(),
			"aws_route_table":                                ec2.DataSourceRouteTable(),
			"aws_route_tables":                               ec2.DataSourceRouteTables(),
			"aws_route":                                      ec2.DataSourceRoute(),
			"aws_security_group":                             ec2.DataSourceSecurityGroup(),
			"aws_security_groups":                            ec2.DataSourceSecurityGroups(),
			"aws_subnet_ids":                                 ec2.DataSourceSubnetIDs(),
			"aws_subnet":                                     ec2.DataSourceSubnet(),
			"aws_subnets":                                    ec2.DataSourceSubnets(),
			"aws_vpc_dhcp_options":                           ec2.DataSourceVPCDHCPOptions(),
			"aws_vpc_endpoint_service":                       ec2.DataSourceVPCEndpointService(),
			"aws_vpc_endpoint":                               ec2.DataSourceVPCEndpoint(),
			"aws_vpc_ipam_pool":                              ec2.DataSourceVPCIpamPool(),
			"aws_vpc_ipam_preview_next_cidr":                 ec2.DataSourceVPCIpamPreviewNextCidr(),
			"aws_vpc_peering_connection":                     ec2.DataSourceVPCPeeringConnection(),
			"aws_vpc_peering_connections":                    ec2.DataSourceVPCPeeringConnections(),
			"aws_vpc":                                        ec2.DataSourceVPC(),
			"aws_vpcs":                                       ec2.DataSourceVPCs(),
			"aws_vpn_gateway":                                ec2.DataSourceVPNGateway(),

			"aws_ecr_authorization_token": ecr.DataSourceAuthorizationToken(),
			"aws_ecr_image":               ecr.DataSourceImage(),
			"aws_ecr_repository":          ecr.DataSourceRepository(),

			"aws_ecs_cluster":              ecs.DataSourceCluster(),
			"aws_ecs_container_definition": ecs.DataSourceContainerDefinition(),
			"aws_ecs_service":              ecs.DataSourceService(),
			"aws_ecs_task_definition":      ecs.DataSourceTaskDefinition(),

			"aws_efs_access_point":  efs.DataSourceAccessPoint(),
			"aws_efs_access_points": efs.DataSourceAccessPoints(),
			"aws_efs_file_system":   efs.DataSourceFileSystem(),
			"aws_efs_mount_target":  efs.DataSourceMountTarget(),

			"aws_eks_addon":        eks.DataSourceAddon(),
			"aws_eks_cluster":      eks.DataSourceCluster(),
			"aws_eks_clusters":     eks.DataSourceClusters(),
			"aws_eks_cluster_auth": eks.DataSourceClusterAuth(),
			"aws_eks_node_group":   eks.DataSourceNodeGroup(),
			"aws_eks_node_groups":  eks.DataSourceNodeGroups(),

			"aws_elasticache_cluster":           elasticache.DataSourceCluster(),
			"aws_elasticache_replication_group": elasticache.DataSourceReplicationGroup(),
			"aws_elasticache_user":              elasticache.DataSourceUser(),

			"aws_elastic_beanstalk_application":    elasticbeanstalk.DataSourceApplication(),
			"aws_elastic_beanstalk_hosted_zone":    elasticbeanstalk.DataSourceHostedZone(),
			"aws_elastic_beanstalk_solution_stack": elasticbeanstalk.DataSourceSolutionStack(),

			"aws_elasticsearch_domain": elasticsearch.DataSourceDomain(),

			"aws_elb":                 elb.DataSourceLoadBalancer(),
			"aws_elb_hosted_zone_id":  elb.DataSourceHostedZoneID(),
			"aws_elb_service_account": elb.DataSourceServiceAccount(),

			// Adding the Aliases for the ALB -> LB Rename
			"aws_alb_listener":     elbv2.DataSourceListener(),
			"aws_alb_target_group": elbv2.DataSourceTargetGroup(),
			"aws_alb":              elbv2.DataSourceLoadBalancer(),
			"aws_lb_listener":      elbv2.DataSourceListener(),
			"aws_lb_target_group":  elbv2.DataSourceTargetGroup(),
			"aws_lb":               elbv2.DataSourceLoadBalancer(),

			"aws_emr_release_labels": emr.DataSourceReleaseLabels(),

			"aws_kinesis_firehose_delivery_stream": firehose.DataSourceDeliveryStream(),

			"aws_globalaccelerator_accelerator": globalaccelerator.DataSourceAccelerator(),

			"aws_glue_connection":                       glue.DataSourceConnection(),
			"aws_glue_data_catalog_encryption_settings": glue.DataSourceDataCatalogEncryptionSettings(),
			"aws_glue_script":                           glue.DataSourceScript(),

			"aws_guardduty_detector": guardduty.DataSourceDetector(),

			"aws_iam_account_alias":      iam.DataSourceAccountAlias(),
			"aws_iam_group":              iam.DataSourceGroup(),
			"aws_iam_instance_profile":   iam.DataSourceInstanceProfile(),
			"aws_iam_policy":             iam.DataSourcePolicy(),
			"aws_iam_policy_document":    iam.DataSourcePolicyDocument(),
			"aws_iam_role":               iam.DataSourceRole(),
			"aws_iam_roles":              iam.DataSourceRoles(),
			"aws_iam_server_certificate": iam.DataSourceServerCertificate(),
			"aws_iam_session_context":    iam.DataSourceSessionContext(),
			"aws_iam_user":               iam.DataSourceUser(),
			"aws_iam_user_ssh_key":       iam.DataSourceUserSSHKey(),
			"aws_iam_users":              iam.DataSourceUsers(),

			"aws_identitystore_group": identitystore.DataSourceGroup(),
			"aws_identitystore_user":  identitystore.DataSourceUser(),

			"aws_imagebuilder_component":                     imagebuilder.DataSourceComponent(),
			"aws_imagebuilder_components":                    imagebuilder.DataSourceComponents(),
			"aws_imagebuilder_distribution_configuration":    imagebuilder.DataSourceDistributionConfiguration(),
			"aws_imagebuilder_distribution_configurations":   imagebuilder.DataSourceDistributionConfigurations(),
			"aws_imagebuilder_image":                         imagebuilder.DataSourceImage(),
			"aws_imagebuilder_image_pipeline":                imagebuilder.DataSourceImagePipeline(),
			"aws_imagebuilder_image_recipe":                  imagebuilder.DataSourceImageRecipe(),
			"aws_imagebuilder_image_recipes":                 imagebuilder.DataSourceImageRecipes(),
			"aws_imagebuilder_infrastructure_configuration":  imagebuilder.DataSourceInfrastructureConfiguration(),
			"aws_imagebuilder_infrastructure_configurations": imagebuilder.DataSourceInfrastructureConfigurations(),

			"aws_inspector_rules_packages": inspector.DataSourceRulesPackages(),

			"aws_iot_endpoint": iot.DataSourceEndpoint(),

			"aws_msk_broker_nodes":  kafka.DataSourceBrokerNodes(),
			"aws_msk_cluster":       kafka.DataSourceCluster(),
			"aws_msk_configuration": kafka.DataSourceConfiguration(),
			"aws_msk_kafka_version": kafka.DataSourceVersion(),

			"aws_mskconnect_custom_plugin":        kafkaconnect.DataSourceCustomPlugin(),
			"aws_mskconnect_worker_configuration": kafkaconnect.DataSourceWorkerConfiguration(),

			"aws_kinesis_stream":          kinesis.DataSourceStream(),
			"aws_kinesis_stream_consumer": kinesis.DataSourceStreamConsumer(),

			"aws_kms_alias":      kms.DataSourceAlias(),
			"aws_kms_ciphertext": kms.DataSourceCiphertext(),
			"aws_kms_key":        kms.DataSourceKey(),
			"aws_kms_public_key": kms.DataSourcePublicKey(),
			"aws_kms_secret":     kms.DataSourceSecret(),
			"aws_kms_secrets":    kms.DataSourceSecrets(),

			"aws_lakeformation_data_lake_settings": lakeformation.DataSourceDataLakeSettings(),
			"aws_lakeformation_permissions":        lakeformation.DataSourcePermissions(),
			"aws_lakeformation_resource":           lakeformation.DataSourceResource(),

			"aws_lambda_alias":               lambda.DataSourceAlias(),
			"aws_lambda_code_signing_config": lambda.DataSourceCodeSigningConfig(),
			"aws_lambda_function":            lambda.DataSourceFunction(),
			"aws_lambda_invocation":          lambda.DataSourceInvocation(),
			"aws_lambda_layer_version":       lambda.DataSourceLayerVersion(),

			"aws_lex_bot":       lexmodels.DataSourceBot(),
			"aws_lex_bot_alias": lexmodels.DataSourceBotAlias(),
			"aws_lex_intent":    lexmodels.DataSourceIntent(),
			"aws_lex_slot_type": lexmodels.DataSourceSlotType(),

			"aws_arn":                     meta.DataSourceARN(),
			"aws_billing_service_account": meta.DataSourceBillingServiceAccount(),
			"aws_default_tags":            meta.DataSourceDefaultTags(),
			"aws_ip_ranges":               meta.DataSourceIPRanges(),
			"aws_partition":               meta.DataSourcePartition(),
			"aws_region":                  meta.DataSourceRegion(),
			"aws_regions":                 meta.DataSourceRegions(),

			"aws_mq_broker": mq.DataSourceBroker(),

			"aws_neptune_engine_version":        neptune.DataSourceEngineVersion(),
			"aws_neptune_orderable_db_instance": neptune.DataSourceOrderableDBInstance(),

			"aws_organizations_delegated_administrators": organizations.DataSourceDelegatedAdministrators(),
			"aws_organizations_delegated_services":       organizations.DataSourceDelegatedServices(),
			"aws_organizations_organization":             organizations.DataSourceOrganization(),
			"aws_organizations_organizational_units":     organizations.DataSourceOrganizationalUnits(),
			"aws_organizations_resource_tags":            organizations.DataSourceResourceTags(),

			"aws_outposts_outpost":                outposts.DataSourceOutpost(),
			"aws_outposts_outpost_instance_type":  outposts.DataSourceOutpostInstanceType(),
			"aws_outposts_outpost_instance_types": outposts.DataSourceOutpostInstanceTypes(),
			"aws_outposts_outposts":               outposts.DataSourceOutposts(),
			"aws_outposts_site":                   outposts.DataSourceSite(),
			"aws_outposts_sites":                  outposts.DataSourceSites(),

			"aws_pricing_product": pricing.DataSourceProduct(),

			"aws_qldb_ledger": qldb.DataSourceLedger(),

			"aws_ram_resource_share": ram.DataSourceResourceShare(),

			"aws_ses_active_receipt_rule_set": ses.DataSourceActiveReceiptRuleSet(),
			"aws_ses_domain_identity":         ses.DataSourceDomainIdentity(),
			"aws_ses_email_identity":          ses.DataSourceEmailIdentity(),

			"aws_db_cluster_snapshot":       rds.DataSourceClusterSnapshot(),
			"aws_db_event_categories":       rds.DataSourceEventCategories(),
			"aws_db_instance":               rds.DataSourceInstance(),
			"aws_db_proxy":                  rds.DataSourceProxy(),
			"aws_db_snapshot":               rds.DataSourceSnapshot(),
			"aws_db_subnet_group":           rds.DataSourceSubnetGroup(),
			"aws_rds_certificate":           rds.DataSourceCertificate(),
			"aws_rds_cluster":               rds.DataSourceCluster(),
			"aws_rds_engine_version":        rds.DataSourceEngineVersion(),
			"aws_rds_orderable_db_instance": rds.DataSourceOrderableInstance(),

			"aws_redshift_cluster":           redshift.DataSourceCluster(),
			"aws_redshift_orderable_cluster": redshift.DataSourceOrderableCluster(),
			"aws_redshift_service_account":   redshift.DataSourceServiceAccount(),

			"aws_resourcegroupstaggingapi_resources": resourcegroupstaggingapi.DataSourceResources(),

			"aws_route53_delegation_set": route53.DataSourceDelegationSet(),
			"aws_route53_zone":           route53.DataSourceZone(),

			"aws_route53_resolver_endpoint": route53resolver.DataSourceEndpoint(),
			"aws_route53_resolver_rule":     route53resolver.DataSourceRule(),
			"aws_route53_resolver_rules":    route53resolver.DataSourceRules(),

			"aws_canonical_user_id": s3.DataSourceCanonicalUserID(),
			"aws_s3_bucket":         s3.DataSourceBucket(),
			"aws_s3_bucket_object":  s3.DataSourceBucketObject(),
			"aws_s3_bucket_objects": s3.DataSourceBucketObjects(),

			"aws_sagemaker_prebuilt_ecr_image": sagemaker.DataSourcePrebuiltECRImage(),

			"aws_secretsmanager_secret":          secretsmanager.DataSourceSecret(),
			"aws_secretsmanager_secret_rotation": secretsmanager.DataSourceSecretRotation(),
			"aws_secretsmanager_secret_version":  secretsmanager.DataSourceSecretVersion(),

			"aws_serverlessapplicationrepository_application": serverlessrepo.DataSourceApplication(),

			"aws_servicecatalog_constraint":            servicecatalog.DataSourceConstraint(),
			"aws_servicecatalog_launch_paths":          servicecatalog.DataSourceLaunchPaths(),
			"aws_servicecatalog_portfolio_constraints": servicecatalog.DataSourcePortfolioConstraints(),
			"aws_servicecatalog_portfolio":             servicecatalog.DataSourcePortfolio(),
			"aws_servicecatalog_product":               servicecatalog.DataSourceProduct(),

			"aws_service_discovery_dns_namespace": servicediscovery.DataSourceDNSNamespace(),

			"aws_servicequotas_service":       servicequotas.DataSourceService(),
			"aws_servicequotas_service_quota": servicequotas.DataSourceServiceQuota(),

			"aws_sfn_activity":      sfn.DataSourceActivity(),
			"aws_sfn_state_machine": sfn.DataSourceStateMachine(),

			"aws_signer_signing_job":     signer.DataSourceSigningJob(),
			"aws_signer_signing_profile": signer.DataSourceSigningProfile(),

			"aws_sns_topic": sns.DataSourceTopic(),

			"aws_sqs_queue": sqs.DataSourceQueue(),

			"aws_ssm_document":           ssm.DataSourceDocument(),
			"aws_ssm_parameter":          ssm.DataSourceParameter(),
			"aws_ssm_parameters_by_path": ssm.DataSourceParametersByPath(),
			"aws_ssm_patch_baseline":     ssm.DataSourcePatchBaseline(),

			"aws_ssoadmin_instances":      ssoadmin.DataSourceInstances(),
			"aws_ssoadmin_permission_set": ssoadmin.DataSourcePermissionSet(),

			"aws_storagegateway_local_disk": storagegateway.DataSourceLocalDisk(),

			"aws_caller_identity": sts.DataSourceCallerIdentity(),

			"aws_transfer_server": transfer.DataSourceServer(),

			"aws_waf_ipset":           waf.DataSourceIPSet(),
			"aws_waf_rule":            waf.DataSourceRule(),
			"aws_waf_rate_based_rule": waf.DataSourceRateBasedRule(),
			"aws_waf_web_acl":         waf.DataSourceWebACL(),

			"aws_wafregional_ipset":           wafregional.DataSourceIPSet(),
			"aws_wafregional_rule":            wafregional.DataSourceRule(),
			"aws_wafregional_rate_based_rule": wafregional.DataSourceRateBasedRule(),
			"aws_wafregional_web_acl":         wafregional.DataSourceWebACL(),

			"aws_wafv2_ip_set":            wafv2.DataSourceIPSet(),
			"aws_wafv2_regex_pattern_set": wafv2.DataSourceRegexPatternSet(),
			"aws_wafv2_rule_group":        wafv2.DataSourceRuleGroup(),
			"aws_wafv2_web_acl":           wafv2.DataSourceWebACL(),

			"aws_workspaces_bundle":    workspaces.DataSourceBundle(),
			"aws_workspaces_directory": workspaces.DataSourceDirectory(),
			"aws_workspaces_image":     workspaces.DataSourceImage(),
			"aws_workspaces_workspace": workspaces.DataSourceWorkspace(),
		},

		ResourcesMap: map[string]*schema.Resource{
			"aws_accessanalyzer_analyzer": accessanalyzer.ResourceAnalyzer(),

			"aws_account_alternate_contact": account.ResourceAlternateContact(),

			"aws_acm_certificate":            acm.ResourceCertificate(),
			"aws_acm_certificate_validation": acm.ResourceCertificateValidation(),

			"aws_acmpca_certificate":                       acmpca.ResourceCertificate(),
			"aws_acmpca_certificate_authority":             acmpca.ResourceCertificateAuthority(),
			"aws_acmpca_certificate_authority_certificate": acmpca.ResourceCertificateAuthorityCertificate(),

			"aws_prometheus_workspace":                amp.ResourceWorkspace(),
			"aws_prometheus_alert_manager_definition": amp.ResourceAlertManagerDefinition(),
			"aws_prometheus_rule_group_namespace":     amp.ResourceRuleGroupNamespace(),

			"aws_amplify_app":                 amplify.ResourceApp(),
			"aws_amplify_backend_environment": amplify.ResourceBackendEnvironment(),
			"aws_amplify_branch":              amplify.ResourceBranch(),
			"aws_amplify_domain_association":  amplify.ResourceDomainAssociation(),
			"aws_amplify_webhook":             amplify.ResourceWebhook(),

			"aws_api_gateway_account":               apigateway.ResourceAccount(),
			"aws_api_gateway_api_key":               apigateway.ResourceAPIKey(),
			"aws_api_gateway_authorizer":            apigateway.ResourceAuthorizer(),
			"aws_api_gateway_base_path_mapping":     apigateway.ResourceBasePathMapping(),
			"aws_api_gateway_client_certificate":    apigateway.ResourceClientCertificate(),
			"aws_api_gateway_deployment":            apigateway.ResourceDeployment(),
			"aws_api_gateway_documentation_part":    apigateway.ResourceDocumentationPart(),
			"aws_api_gateway_documentation_version": apigateway.ResourceDocumentationVersion(),
			"aws_api_gateway_domain_name":           apigateway.ResourceDomainName(),
			"aws_api_gateway_gateway_response":      apigateway.ResourceGatewayResponse(),
			"aws_api_gateway_integration":           apigateway.ResourceIntegration(),
			"aws_api_gateway_integration_response":  apigateway.ResourceIntegrationResponse(),
			"aws_api_gateway_method":                apigateway.ResourceMethod(),
			"aws_api_gateway_method_response":       apigateway.ResourceMethodResponse(),
			"aws_api_gateway_method_settings":       apigateway.ResourceMethodSettings(),
			"aws_api_gateway_model":                 apigateway.ResourceModel(),
			"aws_api_gateway_request_validator":     apigateway.ResourceRequestValidator(),
			"aws_api_gateway_resource":              apigateway.ResourceResource(),
			"aws_api_gateway_rest_api":              apigateway.ResourceRestAPI(),
			"aws_api_gateway_rest_api_policy":       apigateway.ResourceRestAPIPolicy(),
			"aws_api_gateway_stage":                 apigateway.ResourceStage(),
			"aws_api_gateway_usage_plan":            apigateway.ResourceUsagePlan(),
			"aws_api_gateway_usage_plan_key":        apigateway.ResourceUsagePlanKey(),
			"aws_api_gateway_vpc_link":              apigateway.ResourceVPCLink(),

			"aws_apigatewayv2_api":                  apigatewayv2.ResourceAPI(),
			"aws_apigatewayv2_api_mapping":          apigatewayv2.ResourceAPIMapping(),
			"aws_apigatewayv2_authorizer":           apigatewayv2.ResourceAuthorizer(),
			"aws_apigatewayv2_deployment":           apigatewayv2.ResourceDeployment(),
			"aws_apigatewayv2_domain_name":          apigatewayv2.ResourceDomainName(),
			"aws_apigatewayv2_integration":          apigatewayv2.ResourceIntegration(),
			"aws_apigatewayv2_integration_response": apigatewayv2.ResourceIntegrationResponse(),
			"aws_apigatewayv2_model":                apigatewayv2.ResourceModel(),
			"aws_apigatewayv2_route":                apigatewayv2.ResourceRoute(),
			"aws_apigatewayv2_route_response":       apigatewayv2.ResourceRouteResponse(),
			"aws_apigatewayv2_stage":                apigatewayv2.ResourceStage(),
			"aws_apigatewayv2_vpc_link":             apigatewayv2.ResourceVPCLink(),

			"aws_appconfig_application":                  appconfig.ResourceApplication(),
			"aws_appconfig_configuration_profile":        appconfig.ResourceConfigurationProfile(),
			"aws_appconfig_deployment":                   appconfig.ResourceDeployment(),
			"aws_appconfig_deployment_strategy":          appconfig.ResourceDeploymentStrategy(),
			"aws_appconfig_environment":                  appconfig.ResourceEnvironment(),
			"aws_appconfig_hosted_configuration_version": appconfig.ResourceHostedConfigurationVersion(),

			"aws_appautoscaling_policy":           appautoscaling.ResourcePolicy(),
			"aws_appautoscaling_scheduled_action": appautoscaling.ResourceScheduledAction(),
			"aws_appautoscaling_target":           appautoscaling.ResourceTarget(),

			"aws_appmesh_gateway_route":   appmesh.ResourceGatewayRoute(),
			"aws_appmesh_mesh":            appmesh.ResourceMesh(),
			"aws_appmesh_route":           appmesh.ResourceRoute(),
			"aws_appmesh_virtual_gateway": appmesh.ResourceVirtualGateway(),
			"aws_appmesh_virtual_node":    appmesh.ResourceVirtualNode(),
			"aws_appmesh_virtual_router":  appmesh.ResourceVirtualRouter(),
			"aws_appmesh_virtual_service": appmesh.ResourceVirtualService(),

			"aws_apprunner_auto_scaling_configuration_version": apprunner.ResourceAutoScalingConfigurationVersion(),
			"aws_apprunner_connection":                         apprunner.ResourceConnection(),
			"aws_apprunner_custom_domain_association":          apprunner.ResourceCustomDomainAssociation(),
			"aws_apprunner_service":                            apprunner.ResourceService(),

			"aws_appstream_directory_config":        appstream.ResourceDirectoryConfig(),
			"aws_appstream_fleet":                   appstream.ResourceFleet(),
			"aws_appstream_fleet_stack_association": appstream.ResourceFleetStackAssociation(),
			"aws_appstream_image_builder":           appstream.ResourceImageBuilder(),
			"aws_appstream_stack":                   appstream.ResourceStack(),
			"aws_appstream_user":                    appstream.ResourceUser(),
			"aws_appstream_user_stack_association":  appstream.ResourceUserStackAssociation(),

			"aws_appsync_api_cache":                   appsync.ResourceAPICache(),
			"aws_appsync_api_key":                     appsync.ResourceAPIKey(),
			"aws_appsync_datasource":                  appsync.ResourceDataSource(),
			"aws_appsync_domain_name":                 appsync.ResourceDomainName(),
			"aws_appsync_domain_name_api_association": appsync.ResourceDomainNameApiAssociation(),
			"aws_appsync_function":                    appsync.ResourceFunction(),
			"aws_appsync_graphql_api":                 appsync.ResourceGraphQLAPI(),
			"aws_appsync_resolver":                    appsync.ResourceResolver(),

			"aws_athena_database":    athena.ResourceDatabase(),
			"aws_athena_named_query": athena.ResourceNamedQuery(),
			"aws_athena_workgroup":   athena.ResourceWorkGroup(),

			"aws_autoscaling_attachment":     autoscaling.ResourceAttachment(),
			"aws_autoscaling_group":          autoscaling.ResourceGroup(),
			"aws_autoscaling_group_tag":      autoscaling.ResourceGroupTag(),
			"aws_autoscaling_lifecycle_hook": autoscaling.ResourceLifecycleHook(),
			"aws_autoscaling_notification":   autoscaling.ResourceNotification(),
			"aws_autoscaling_policy":         autoscaling.ResourcePolicy(),
			"aws_autoscaling_schedule":       autoscaling.ResourceSchedule(),
			"aws_launch_configuration":       autoscaling.ResourceLaunchConfiguration(),

			"aws_autoscalingplans_scaling_plan": autoscalingplans.ResourceScalingPlan(),

			"aws_backup_global_settings":          backup.ResourceGlobalSettings(),
			"aws_backup_plan":                     backup.ResourcePlan(),
			"aws_backup_region_settings":          backup.ResourceRegionSettings(),
			"aws_backup_selection":                backup.ResourceSelection(),
			"aws_backup_vault":                    backup.ResourceVault(),
			"aws_backup_vault_lock_configuration": backup.ResourceVaultLockConfiguration(),
			"aws_backup_vault_notifications":      backup.ResourceVaultNotifications(),
			"aws_backup_vault_policy":             backup.ResourceVaultPolicy(),

			"aws_batch_compute_environment": batch.ResourceComputeEnvironment(),
			"aws_batch_job_definition":      batch.ResourceJobDefinition(),
			"aws_batch_job_queue":           batch.ResourceJobQueue(),
			"aws_batch_scheduling_policy":   batch.ResourceSchedulingPolicy(),

			"aws_budgets_budget":        budgets.ResourceBudget(),
			"aws_budgets_budget_action": budgets.ResourceBudgetAction(),

			"aws_chime_voice_connector":                         chime.ResourceVoiceConnector(),
			"aws_chime_voice_connector_group":                   chime.ResourceVoiceConnectorGroup(),
			"aws_chime_voice_connector_logging":                 chime.ResourceVoiceConnectorLogging(),
			"aws_chime_voice_connector_origination":             chime.ResourceVoiceConnectorOrigination(),
			"aws_chime_voice_connector_streaming":               chime.ResourceVoiceConnectorStreaming(),
			"aws_chime_voice_connector_termination":             chime.ResourceVoiceConnectorTermination(),
			"aws_chime_voice_connector_termination_credentials": chime.ResourceVoiceConnectorTerminationCredentials(),

			"aws_cloud9_environment_ec2":        cloud9.ResourceEnvironmentEC2(),
			"aws_cloud9_environment_membership": cloud9.ResourceEnvironmentMembership(),

			"aws_cloudcontrolapi_resource": cloudcontrol.ResourceResource(),

			"aws_cloudformation_stack":              cloudformation.ResourceStack(),
			"aws_cloudformation_stack_set":          cloudformation.ResourceStackSet(),
			"aws_cloudformation_stack_set_instance": cloudformation.ResourceStackSetInstance(),
			"aws_cloudformation_type":               cloudformation.ResourceType(),

			"aws_cloudfront_cache_policy":                   cloudfront.ResourceCachePolicy(),
			"aws_cloudfront_distribution":                   cloudfront.ResourceDistribution(),
			"aws_cloudfront_field_level_encryption_config":  cloudfront.ResourceFieldLevelEncryptionConfig(),
			"aws_cloudfront_field_level_encryption_profile": cloudfront.ResourceFieldLevelEncryptionProfile(),
			"aws_cloudfront_function":                       cloudfront.ResourceFunction(),
			"aws_cloudfront_key_group":                      cloudfront.ResourceKeyGroup(),
			"aws_cloudfront_monitoring_subscription":        cloudfront.ResourceMonitoringSubscription(),
			"aws_cloudfront_origin_access_identity":         cloudfront.ResourceOriginAccessIdentity(),
			"aws_cloudfront_origin_request_policy":          cloudfront.ResourceOriginRequestPolicy(),
			"aws_cloudfront_public_key":                     cloudfront.ResourcePublicKey(),
			"aws_cloudfront_realtime_log_config":            cloudfront.ResourceRealtimeLogConfig(),
			"aws_cloudfront_response_headers_policy":        cloudfront.ResourceResponseHeadersPolicy(),

			"aws_cloudhsm_v2_cluster": cloudhsmv2.ResourceCluster(),
			"aws_cloudhsm_v2_hsm":     cloudhsmv2.ResourceHSM(),

			"aws_cloudsearch_domain":                       cloudsearch.ResourceDomain(),
			"aws_cloudsearch_domain_service_access_policy": cloudsearch.ResourceDomainServiceAccessPolicy(),

			"aws_cloudtrail": cloudtrail.ResourceCloudTrail(),

			"aws_cloudwatch_composite_alarm": cloudwatch.ResourceCompositeAlarm(),
			"aws_cloudwatch_dashboard":       cloudwatch.ResourceDashboard(),
			"aws_cloudwatch_metric_alarm":    cloudwatch.ResourceMetricAlarm(),
			"aws_cloudwatch_metric_stream":   cloudwatch.ResourceMetricStream(),

			"aws_cloudwatch_event_api_destination": events.ResourceAPIDestination(),
			"aws_cloudwatch_event_archive":         events.ResourceArchive(),
			"aws_cloudwatch_event_bus":             events.ResourceBus(),
			"aws_cloudwatch_event_bus_policy":      events.ResourceBusPolicy(),
			"aws_cloudwatch_event_connection":      events.ResourceConnection(),
			"aws_cloudwatch_event_permission":      events.ResourcePermission(),
			"aws_cloudwatch_event_rule":            events.ResourceRule(),
			"aws_cloudwatch_event_target":          events.ResourceTarget(),

			"aws_cloudwatch_log_destination":         cloudwatchlogs.ResourceDestination(),
			"aws_cloudwatch_log_destination_policy":  cloudwatchlogs.ResourceDestinationPolicy(),
			"aws_cloudwatch_log_group":               cloudwatchlogs.ResourceGroup(),
			"aws_cloudwatch_log_metric_filter":       cloudwatchlogs.ResourceMetricFilter(),
			"aws_cloudwatch_log_resource_policy":     cloudwatchlogs.ResourceResourcePolicy(),
			"aws_cloudwatch_log_stream":              cloudwatchlogs.ResourceStream(),
			"aws_cloudwatch_log_subscription_filter": cloudwatchlogs.ResourceSubscriptionFilter(),
			"aws_cloudwatch_query_definition":        cloudwatchlogs.ResourceQueryDefinition(),

			"aws_codeartifact_domain":                        codeartifact.ResourceDomain(),
			"aws_codeartifact_domain_permissions_policy":     codeartifact.ResourceDomainPermissionsPolicy(),
			"aws_codeartifact_repository":                    codeartifact.ResourceRepository(),
			"aws_codeartifact_repository_permissions_policy": codeartifact.ResourceRepositoryPermissionsPolicy(),

			"aws_codebuild_project":           codebuild.ResourceProject(),
			"aws_codebuild_resource_policy":   codebuild.ResourceResourcePolicy(),
			"aws_codebuild_report_group":      codebuild.ResourceReportGroup(),
			"aws_codebuild_source_credential": codebuild.ResourceSourceCredential(),
			"aws_codebuild_webhook":           codebuild.ResourceWebhook(),

			"aws_codecommit_approval_rule_template":             codecommit.ResourceApprovalRuleTemplate(),
			"aws_codecommit_approval_rule_template_association": codecommit.ResourceApprovalRuleTemplateAssociation(),
			"aws_codecommit_repository":                         codecommit.ResourceRepository(),
			"aws_codecommit_trigger":                            codecommit.ResourceTrigger(),

			"aws_codedeploy_app":               codedeploy.ResourceApp(),
			"aws_codedeploy_deployment_config": codedeploy.ResourceDeploymentConfig(),
			"aws_codedeploy_deployment_group":  codedeploy.ResourceDeploymentGroup(),

			"aws_codepipeline":         codepipeline.ResourceCodePipeline(),
			"aws_codepipeline_webhook": codepipeline.ResourceWebhook(),

			"aws_codestarconnections_connection": codestarconnections.ResourceConnection(),
			"aws_codestarconnections_host":       codestarconnections.ResourceHost(),

			"aws_codestarnotifications_notification_rule": codestarnotifications.ResourceNotificationRule(),

			"aws_cognito_identity_pool":                        cognitoidentity.ResourcePool(),
			"aws_cognito_identity_pool_provider_principal_tag": cognitoidentity.ResourcePoolProviderPrincipalTag(),
			"aws_cognito_identity_pool_roles_attachment":       cognitoidentity.ResourcePoolRolesAttachment(),

			"aws_cognito_identity_provider":          cognitoidp.ResourceIdentityProvider(),
			"aws_cognito_resource_server":            cognitoidp.ResourceResourceServer(),
			"aws_cognito_user_group":                 cognitoidp.ResourceUserGroup(),
			"aws_cognito_user_pool":                  cognitoidp.ResourceUserPool(),
			"aws_cognito_user_pool_client":           cognitoidp.ResourceUserPoolClient(),
			"aws_cognito_user_pool_domain":           cognitoidp.ResourceUserPoolDomain(),
			"aws_cognito_user_pool_ui_customization": cognitoidp.ResourceUserPoolUICustomization(),

			"aws_config_aggregate_authorization":       configservice.ResourceAggregateAuthorization(),
			"aws_config_config_rule":                   configservice.ResourceConfigRule(),
			"aws_config_configuration_aggregator":      configservice.ResourceConfigurationAggregator(),
			"aws_config_configuration_recorder":        configservice.ResourceConfigurationRecorder(),
			"aws_config_configuration_recorder_status": configservice.ResourceConfigurationRecorderStatus(),
			"aws_config_conformance_pack":              configservice.ResourceConformancePack(),
			"aws_config_delivery_channel":              configservice.ResourceDeliveryChannel(),
			"aws_config_organization_conformance_pack": configservice.ResourceOrganizationConformancePack(),
			"aws_config_organization_custom_rule":      configservice.ResourceOrganizationCustomRule(),
			"aws_config_organization_managed_rule":     configservice.ResourceOrganizationManagedRule(),
			"aws_config_remediation_configuration":     configservice.ResourceRemediationConfiguration(),

			"aws_connect_bot_association":             connect.ResourceBotAssociation(),
			"aws_connect_contact_flow":                connect.ResourceContactFlow(),
			"aws_connect_contact_flow_module":         connect.ResourceContactFlowModule(),
			"aws_connect_instance":                    connect.ResourceInstance(),
			"aws_connect_hours_of_operation":          connect.ResourceHoursOfOperation(),
			"aws_connect_lambda_function_association": connect.ResourceLambdaFunctionAssociation(),
			"aws_connect_queue":                       connect.ResourceQueue(),
			"aws_connect_quick_connect":               connect.ResourceQuickConnect(),
			"aws_connect_security_profile":            connect.ResourceSecurityProfile(),

			"aws_cur_report_definition": cur.ResourceReportDefinition(),

			"aws_dataexchange_data_set": dataexchange.ResourceDataSet(),

			"aws_datapipeline_pipeline":            datapipeline.ResourcePipeline(),
			"aws_datapipeline_pipeline_definition": datapipeline.ResourcePipelineDefinition(),

			"aws_datasync_agent":                            datasync.ResourceAgent(),
			"aws_datasync_location_efs":                     datasync.ResourceLocationEFS(),
			"aws_datasync_location_fsx_lustre_file_system":  datasync.ResourceLocationFSxLustreFileSystem(),
			"aws_datasync_location_fsx_windows_file_system": datasync.ResourceLocationFSxWindowsFileSystem(),
			"aws_datasync_location_hdfs":                    datasync.ResourceLocationHdfs(),
			"aws_datasync_location_nfs":                     datasync.ResourceLocationNFS(),
			"aws_datasync_location_s3":                      datasync.ResourceLocationS3(),
			"aws_datasync_location_smb":                     datasync.ResourceLocationSMB(),
			"aws_datasync_task":                             datasync.ResourceTask(),

			"aws_dax_cluster":         dax.ResourceCluster(),
			"aws_dax_parameter_group": dax.ResourceParameterGroup(),
			"aws_dax_subnet_group":    dax.ResourceSubnetGroup(),

			"aws_devicefarm_device_pool":       devicefarm.ResourceDevicePool(),
			"aws_devicefarm_instance_profile":  devicefarm.ResourceInstanceProfile(),
			"aws_devicefarm_network_profile":   devicefarm.ResourceNetworkProfile(),
			"aws_devicefarm_project":           devicefarm.ResourceProject(),
			"aws_devicefarm_test_grid_project": devicefarm.ResourceTestGridProject(),
			"aws_devicefarm_upload":            devicefarm.ResourceUpload(),

			"aws_detective_graph":               detective.ResourceGraph(),
			"aws_detective_invitation_accepter": detective.ResourceInvitationAccepter(),
			"aws_detective_member":              detective.ResourceMember(),

			"aws_dx_bgp_peer":                                  directconnect.ResourceBGPPeer(),
			"aws_dx_connection":                                directconnect.ResourceConnection(),
			"aws_dx_connection_association":                    directconnect.ResourceConnectionAssociation(),
			"aws_dx_connection_confirmation":                   directconnect.ResourceConnectionConfirmation(),
			"aws_dx_gateway":                                   directconnect.ResourceGateway(),
			"aws_dx_gateway_association":                       directconnect.ResourceGatewayAssociation(),
			"aws_dx_gateway_association_proposal":              directconnect.ResourceGatewayAssociationProposal(),
			"aws_dx_hosted_connection":                         directconnect.ResourceHostedConnection(),
			"aws_dx_hosted_private_virtual_interface":          directconnect.ResourceHostedPrivateVirtualInterface(),
			"aws_dx_hosted_private_virtual_interface_accepter": directconnect.ResourceHostedPrivateVirtualInterfaceAccepter(),
			"aws_dx_hosted_public_virtual_interface":           directconnect.ResourceHostedPublicVirtualInterface(),
			"aws_dx_hosted_public_virtual_interface_accepter":  directconnect.ResourceHostedPublicVirtualInterfaceAccepter(),
			"aws_dx_hosted_transit_virtual_interface":          directconnect.ResourceHostedTransitVirtualInterface(),
			"aws_dx_hosted_transit_virtual_interface_accepter": directconnect.ResourceHostedTransitVirtualInterfaceAccepter(),
			"aws_dx_lag":                       directconnect.ResourceLag(),
			"aws_dx_private_virtual_interface": directconnect.ResourcePrivateVirtualInterface(),
			"aws_dx_public_virtual_interface":  directconnect.ResourcePublicVirtualInterface(),
			"aws_dx_transit_virtual_interface": directconnect.ResourceTransitVirtualInterface(),

			"aws_dlm_lifecycle_policy": dlm.ResourceLifecyclePolicy(),

			"aws_dms_certificate":              dms.ResourceCertificate(),
			"aws_dms_endpoint":                 dms.ResourceEndpoint(),
			"aws_dms_event_subscription":       dms.ResourceEventSubscription(),
			"aws_dms_replication_instance":     dms.ResourceReplicationInstance(),
			"aws_dms_replication_subnet_group": dms.ResourceReplicationSubnetGroup(),
			"aws_dms_replication_task":         dms.ResourceReplicationTask(),

			"aws_docdb_cluster":                 docdb.ResourceCluster(),
			"aws_docdb_cluster_instance":        docdb.ResourceClusterInstance(),
			"aws_docdb_cluster_parameter_group": docdb.ResourceClusterParameterGroup(),
			"aws_docdb_cluster_snapshot":        docdb.ResourceClusterSnapshot(),
			"aws_docdb_global_cluster":          docdb.ResourceGlobalCluster(),
			"aws_docdb_subnet_group":            docdb.ResourceSubnetGroup(),

			"aws_directory_service_conditional_forwarder": ds.ResourceConditionalForwarder(),
			"aws_directory_service_directory":             ds.ResourceDirectory(),
			"aws_directory_service_log_subscription":      ds.ResourceLogSubscription(),

			"aws_dynamodb_global_table":                  dynamodb.ResourceGlobalTable(),
			"aws_dynamodb_kinesis_streaming_destination": dynamodb.ResourceKinesisStreamingDestination(),
			"aws_dynamodb_table":                         dynamodb.ResourceTable(),
			"aws_dynamodb_table_item":                    dynamodb.ResourceTableItem(),
			"aws_dynamodb_tag":                           dynamodb.ResourceTag(),

			"aws_ami":                                             ec2.ResourceAMI(),
			"aws_ami_copy":                                        ec2.ResourceAMICopy(),
			"aws_ami_from_instance":                               ec2.ResourceAMIFromInstance(),
			"aws_ami_launch_permission":                           ec2.ResourceAMILaunchPermission(),
			"aws_customer_gateway":                                ec2.ResourceCustomerGateway(),
			"aws_default_network_acl":                             ec2.ResourceDefaultNetworkACL(),
			"aws_default_route_table":                             ec2.ResourceDefaultRouteTable(),
			"aws_default_security_group":                          ec2.ResourceDefaultSecurityGroup(),
			"aws_default_subnet":                                  ec2.ResourceDefaultSubnet(),
			"aws_default_vpc":                                     ec2.ResourceDefaultVPC(),
			"aws_default_vpc_dhcp_options":                        ec2.ResourceDefaultVPCDHCPOptions(),
			"aws_ebs_default_kms_key":                             ec2.ResourceEBSDefaultKMSKey(),
			"aws_ebs_encryption_by_default":                       ec2.ResourceEBSEncryptionByDefault(),
			"aws_ebs_snapshot":                                    ec2.ResourceEBSSnapshot(),
			"aws_ebs_snapshot_copy":                               ec2.ResourceEBSSnapshotCopy(),
			"aws_ebs_snapshot_import":                             ec2.ResourceEBSSnapshotImport(),
			"aws_ebs_volume":                                      ec2.ResourceEBSVolume(),
			"aws_ec2_availability_zone_group":                     ec2.ResourceAvailabilityZoneGroup(),
			"aws_ec2_capacity_reservation":                        ec2.ResourceCapacityReservation(),
			"aws_ec2_carrier_gateway":                             ec2.ResourceCarrierGateway(),
			"aws_ec2_client_vpn_authorization_rule":               ec2.ResourceClientVPNAuthorizationRule(),
			"aws_ec2_client_vpn_endpoint":                         ec2.ResourceClientVPNEndpoint(),
			"aws_ec2_client_vpn_network_association":              ec2.ResourceClientVPNNetworkAssociation(),
			"aws_ec2_client_vpn_route":                            ec2.ResourceClientVPNRoute(),
			"aws_ec2_fleet":                                       ec2.ResourceFleet(),
			"aws_ec2_host":                                        ec2.ResourceHost(),
			"aws_ec2_local_gateway_route":                         ec2.ResourceLocalGatewayRoute(),
			"aws_ec2_local_gateway_route_table_vpc_association":   ec2.ResourceLocalGatewayRouteTableVPCAssociation(),
			"aws_ec2_managed_prefix_list":                         ec2.ResourceManagedPrefixList(),
			"aws_ec2_managed_prefix_list_entry":                   ec2.ResourceManagedPrefixListEntry(),
			"aws_ec2_subnet_cidr_reservation":                     ec2.ResourceSubnetCIDRReservation(),
			"aws_ec2_tag":                                         ec2.ResourceTag(),
			"aws_ec2_traffic_mirror_filter":                       ec2.ResourceTrafficMirrorFilter(),
			"aws_ec2_traffic_mirror_filter_rule":                  ec2.ResourceTrafficMirrorFilterRule(),
			"aws_ec2_traffic_mirror_session":                      ec2.ResourceTrafficMirrorSession(),
			"aws_ec2_traffic_mirror_target":                       ec2.ResourceTrafficMirrorTarget(),
			"aws_ec2_transit_gateway":                             ec2.ResourceTransitGateway(),
			"aws_ec2_transit_gateway_peering_attachment":          ec2.ResourceTransitGatewayPeeringAttachment(),
			"aws_ec2_transit_gateway_peering_attachment_accepter": ec2.ResourceTransitGatewayPeeringAttachmentAccepter(),
			"aws_ec2_transit_gateway_prefix_list_reference":       ec2.ResourceTransitGatewayPrefixListReference(),
			"aws_ec2_transit_gateway_route":                       ec2.ResourceTransitGatewayRoute(),
			"aws_ec2_transit_gateway_route_table":                 ec2.ResourceTransitGatewayRouteTable(),
			"aws_ec2_transit_gateway_route_table_association":     ec2.ResourceTransitGatewayRouteTableAssociation(),
			"aws_ec2_transit_gateway_route_table_propagation":     ec2.ResourceTransitGatewayRouteTablePropagation(),
			"aws_ec2_transit_gateway_vpc_attachment":              ec2.ResourceTransitGatewayVPCAttachment(),
			"aws_ec2_transit_gateway_vpc_attachment_accepter":     ec2.ResourceTransitGatewayVPCAttachmentAccepter(),
			"aws_egress_only_internet_gateway":                    ec2.ResourceEgressOnlyInternetGateway(),
			"aws_eip":                                             ec2.ResourceEIP(),
			"aws_eip_association":                                 ec2.ResourceEIPAssociation(),
			"aws_flow_log":                                        ec2.ResourceFlowLog(),
			"aws_instance":                                        ec2.ResourceInstance(),
			"aws_internet_gateway":                                ec2.ResourceInternetGateway(),
			"aws_key_pair":                                        ec2.ResourceKeyPair(),
			"aws_launch_template":                                 ec2.ResourceLaunchTemplate(),
			"aws_main_route_table_association":                    ec2.ResourceMainRouteTableAssociation(),
			"aws_nat_gateway":                                     ec2.ResourceNATGateway(),
			"aws_network_acl":                                     ec2.ResourceNetworkACL(),
			"aws_network_acl_rule":                                ec2.ResourceNetworkACLRule(),
			"aws_network_interface":                               ec2.ResourceNetworkInterface(),
			"aws_network_interface_attachment":                    ec2.ResourceNetworkInterfaceAttachment(),
			"aws_network_interface_sg_attachment":                 ec2.ResourceNetworkInterfaceSGAttachment(),
			"aws_placement_group":                                 ec2.ResourcePlacementGroup(),
			"aws_route":                                           ec2.ResourceRoute(),
			"aws_route_table":                                     ec2.ResourceRouteTable(),
			"aws_route_table_association":                         ec2.ResourceRouteTableAssociation(),
			"aws_security_group":                                  ec2.ResourceSecurityGroup(),
			"aws_security_group_rule":                             ec2.ResourceSecurityGroupRule(),
			"aws_snapshot_create_volume_permission":               ec2.ResourceSnapshotCreateVolumePermission(),
			"aws_spot_datafeed_subscription":                      ec2.ResourceSpotDataFeedSubscription(),
			"aws_spot_fleet_request":                              ec2.ResourceSpotFleetRequest(),
			"aws_spot_instance_request":                           ec2.ResourceSpotInstanceRequest(),
			"aws_subnet":                                          ec2.ResourceSubnet(),
			"aws_volume_attachment":                               ec2.ResourceVolumeAttachment(),
			"aws_vpc":                                             ec2.ResourceVPC(),
			"aws_vpc_dhcp_options":                                ec2.ResourceVPCDHCPOptions(),
			"aws_vpc_dhcp_options_association":                    ec2.ResourceVPCDHCPOptionsAssociation(),
			"aws_vpc_endpoint":                                    ec2.ResourceVPCEndpoint(),
			"aws_vpc_endpoint_connection_accepter":                ec2.ResourceVPCEndpointConnectionAccepter(),
			"aws_vpc_endpoint_connection_notification":            ec2.ResourceVPCEndpointConnectionNotification(),
			"aws_vpc_endpoint_route_table_association":            ec2.ResourceVPCEndpointRouteTableAssociation(),
			"aws_vpc_endpoint_service":                            ec2.ResourceVPCEndpointService(),
			"aws_vpc_endpoint_service_allowed_principal":          ec2.ResourceVPCEndpointServiceAllowedPrincipal(),
			"aws_vpc_endpoint_subnet_association":                 ec2.ResourceVPCEndpointSubnetAssociation(),
			"aws_vpc_ipam":                                        ec2.ResourceVPCIpam(),
			"aws_vpc_ipam_organization_admin_account":             ec2.ResourceVPCIpamOrganizationAdminAccount(),
			"aws_vpc_ipam_pool":                                   ec2.ResourceVPCIpamPool(),
			"aws_vpc_ipam_pool_cidr_allocation":                   ec2.ResourceVPCIpamPoolCidrAllocation(),
			"aws_vpc_ipam_pool_cidr":                              ec2.ResourceVPCIpamPoolCidr(),
			"aws_vpc_ipam_preview_next_cidr":                      ec2.ResourceVPCIpamPreviewNextCidr(),
			"aws_vpc_ipam_scope":                                  ec2.ResourceVPCIpamScope(),
			"aws_vpc_ipv4_cidr_block_association":                 ec2.ResourceVPCIPv4CIDRBlockAssociation(),
			"aws_vpc_ipv6_cidr_block_association":                 ec2.ResourceVPCIPv6CIDRBlockAssociation(),
			"aws_vpc_peering_connection":                          ec2.ResourceVPCPeeringConnection(),
			"aws_vpc_peering_connection_accepter":                 ec2.ResourceVPCPeeringConnectionAccepter(),
			"aws_vpc_peering_connection_options":                  ec2.ResourceVPCPeeringConnectionOptions(),
			"aws_vpn_connection":                                  ec2.ResourceVPNConnection(),
			"aws_vpn_connection_route":                            ec2.ResourceVPNConnectionRoute(),
			"aws_vpn_gateway":                                     ec2.ResourceVPNGateway(),
			"aws_vpn_gateway_attachment":                          ec2.ResourceVPNGatewayAttachment(),
			"aws_vpn_gateway_route_propagation":                   ec2.ResourceVPNGatewayRoutePropagation(),

			"aws_ecr_lifecycle_policy":                ecr.ResourceLifecyclePolicy(),
			"aws_ecr_pull_through_cache_rule":         ecr.ResourcePullThroughCacheRule(),
			"aws_ecr_registry_policy":                 ecr.ResourceRegistryPolicy(),
			"aws_ecr_registry_scanning_configuration": ecr.ResourceRegistryScanningConfiguration(),
			"aws_ecr_replication_configuration":       ecr.ResourceReplicationConfiguration(),
			"aws_ecr_repository":                      ecr.ResourceRepository(),
			"aws_ecr_repository_policy":               ecr.ResourceRepositoryPolicy(),

			"aws_ecrpublic_repository":        ecrpublic.ResourceRepository(),
			"aws_ecrpublic_repository_policy": ecrpublic.ResourceRepositoryPolicy(),

			"aws_ecs_account_setting_default":    ecs.ResourceAccountSettingDefault(),
			"aws_ecs_capacity_provider":          ecs.ResourceCapacityProvider(),
			"aws_ecs_cluster":                    ecs.ResourceCluster(),
			"aws_ecs_cluster_capacity_providers": ecs.ResourceClusterCapacityProviders(),
			"aws_ecs_service":                    ecs.ResourceService(),
			"aws_ecs_tag":                        ecs.ResourceTag(),
			"aws_ecs_task_definition":            ecs.ResourceTaskDefinition(),
			"aws_ecs_task_set":                   ecs.ResourceTaskSet(),

			"aws_efs_access_point":       efs.ResourceAccessPoint(),
			"aws_efs_backup_policy":      efs.ResourceBackupPolicy(),
			"aws_efs_file_system":        efs.ResourceFileSystem(),
			"aws_efs_file_system_policy": efs.ResourceFileSystemPolicy(),
			"aws_efs_mount_target":       efs.ResourceMountTarget(),

			"aws_eks_addon":                    eks.ResourceAddon(),
			"aws_eks_cluster":                  eks.ResourceCluster(),
			"aws_eks_fargate_profile":          eks.ResourceFargateProfile(),
			"aws_eks_identity_provider_config": eks.ResourceIdentityProviderConfig(),
			"aws_eks_node_group":               eks.ResourceNodeGroup(),

			"aws_elasticache_cluster":                  elasticache.ResourceCluster(),
			"aws_elasticache_global_replication_group": elasticache.ResourceGlobalReplicationGroup(),
			"aws_elasticache_parameter_group":          elasticache.ResourceParameterGroup(),
			"aws_elasticache_replication_group":        elasticache.ResourceReplicationGroup(),
			"aws_elasticache_security_group":           elasticache.ResourceSecurityGroup(),
			"aws_elasticache_subnet_group":             elasticache.ResourceSubnetGroup(),
			"aws_elasticache_user":                     elasticache.ResourceUser(),
			"aws_elasticache_user_group":               elasticache.ResourceUserGroup(),

			"aws_elastic_beanstalk_application":            elasticbeanstalk.ResourceApplication(),
			"aws_elastic_beanstalk_application_version":    elasticbeanstalk.ResourceApplicationVersion(),
			"aws_elastic_beanstalk_configuration_template": elasticbeanstalk.ResourceConfigurationTemplate(),
			"aws_elastic_beanstalk_environment":            elasticbeanstalk.ResourceEnvironment(),

			"aws_elasticsearch_domain":              elasticsearch.ResourceDomain(),
			"aws_elasticsearch_domain_policy":       elasticsearch.ResourceDomainPolicy(),
			"aws_elasticsearch_domain_saml_options": elasticsearch.ResourceDomainSAMLOptions(),

			"aws_elastictranscoder_pipeline": elastictranscoder.ResourcePipeline(),
			"aws_elastictranscoder_preset":   elastictranscoder.ResourcePreset(),

			"aws_app_cookie_stickiness_policy":        elb.ResourceAppCookieStickinessPolicy(),
			"aws_elb":                                 elb.ResourceLoadBalancer(),
			"aws_elb_attachment":                      elb.ResourceAttachment(),
			"aws_lb_cookie_stickiness_policy":         elb.ResourceCookieStickinessPolicy(),
			"aws_lb_ssl_negotiation_policy":           elb.ResourceSSLNegotiationPolicy(),
			"aws_load_balancer_backend_server_policy": elb.ResourceBackendServerPolicy(),
			"aws_load_balancer_listener_policy":       elb.ResourceListenerPolicy(),
			"aws_load_balancer_policy":                elb.ResourcePolicy(),
			"aws_proxy_protocol_policy":               elb.ResourceProxyProtocolPolicy(),

			"aws_alb":                         elbv2.ResourceLoadBalancer(),
			"aws_alb_listener":                elbv2.ResourceListener(),
			"aws_alb_listener_certificate":    elbv2.ResourceListenerCertificate(),
			"aws_alb_listener_rule":           elbv2.ResourceListenerRule(),
			"aws_alb_target_group":            elbv2.ResourceTargetGroup(),
			"aws_alb_target_group_attachment": elbv2.ResourceTargetGroupAttachment(),
			"aws_lb":                          elbv2.ResourceLoadBalancer(),
			"aws_lb_listener":                 elbv2.ResourceListener(),
			"aws_lb_listener_certificate":     elbv2.ResourceListenerCertificate(),
			"aws_lb_listener_rule":            elbv2.ResourceListenerRule(),
			"aws_lb_target_group":             elbv2.ResourceTargetGroup(),
			"aws_lb_target_group_attachment":  elbv2.ResourceTargetGroupAttachment(),

			"aws_emr_cluster":                emr.ResourceCluster(),
			"aws_emr_instance_fleet":         emr.ResourceInstanceFleet(),
			"aws_emr_instance_group":         emr.ResourceInstanceGroup(),
			"aws_emr_managed_scaling_policy": emr.ResourceManagedScalingPolicy(),
			"aws_emr_security_configuration": emr.ResourceSecurityConfiguration(),
			"aws_emr_studio":                 emr.ResourceStudio(),
			"aws_emr_studio_session_mapping": emr.ResourceStudioSessionMapping(),

			"aws_kinesis_firehose_delivery_stream": firehose.ResourceDeliveryStream(),

			"aws_fms_admin_account": fms.ResourceAdminAccount(),
			"aws_fms_policy":        fms.ResourcePolicy(),

			"aws_fsx_backup":                        fsx.ResourceBackup(),
			"aws_fsx_lustre_file_system":            fsx.ResourceLustreFileSystem(),
			"aws_fsx_data_repository_association":   fsx.ResourceDataRepositoryAssociation(),
			"aws_fsx_ontap_file_system":             fsx.ResourceOntapFileSystem(),
			"aws_fsx_ontap_storage_virtual_machine": fsx.ResourceOntapStorageVirtualMachine(),
			"aws_fsx_ontap_volume":                  fsx.ResourceOntapVolume(),
			"aws_fsx_openzfs_file_system":           fsx.ResourceOpenzfsFileSystem(),
			"aws_fsx_openzfs_volume":                fsx.ResourceOpenzfsVolume(),
			"aws_fsx_openzfs_snapshot":              fsx.ResourceOpenzfsSnapshot(),
			"aws_fsx_windows_file_system":           fsx.ResourceWindowsFileSystem(),

			"aws_gamelift_alias":              gamelift.ResourceAlias(),
			"aws_gamelift_build":              gamelift.ResourceBuild(),
			"aws_gamelift_fleet":              gamelift.ResourceFleet(),
			"aws_gamelift_game_session_queue": gamelift.ResourceGameSessionQueue(),

			"aws_glacier_vault":      glacier.ResourceVault(),
			"aws_glacier_vault_lock": glacier.ResourceVaultLock(),

			"aws_globalaccelerator_accelerator":    globalaccelerator.ResourceAccelerator(),
			"aws_globalaccelerator_endpoint_group": globalaccelerator.ResourceEndpointGroup(),
			"aws_globalaccelerator_listener":       globalaccelerator.ResourceListener(),

			"aws_glue_catalog_database":                 glue.ResourceCatalogDatabase(),
			"aws_glue_catalog_table":                    glue.ResourceCatalogTable(),
			"aws_glue_classifier":                       glue.ResourceClassifier(),
			"aws_glue_connection":                       glue.ResourceConnection(),
			"aws_glue_crawler":                          glue.ResourceCrawler(),
			"aws_glue_data_catalog_encryption_settings": glue.ResourceDataCatalogEncryptionSettings(),
			"aws_glue_dev_endpoint":                     glue.ResourceDevEndpoint(),
			"aws_glue_job":                              glue.ResourceJob(),
			"aws_glue_ml_transform":                     glue.ResourceMLTransform(),
			"aws_glue_partition":                        glue.ResourcePartition(),
			"aws_glue_partition_index":                  glue.ResourcePartitionIndex(),
			"aws_glue_registry":                         glue.ResourceRegistry(),
			"aws_glue_resource_policy":                  glue.ResourceResourcePolicy(),
			"aws_glue_schema":                           glue.ResourceSchema(),
			"aws_glue_security_configuration":           glue.ResourceSecurityConfiguration(),
			"aws_glue_trigger":                          glue.ResourceTrigger(),
			"aws_glue_user_defined_function":            glue.ResourceUserDefinedFunction(),
			"aws_glue_workflow":                         glue.ResourceWorkflow(),

			"aws_guardduty_detector":                   guardduty.ResourceDetector(),
			"aws_guardduty_filter":                     guardduty.ResourceFilter(),
			"aws_guardduty_invite_accepter":            guardduty.ResourceInviteAccepter(),
			"aws_guardduty_ipset":                      guardduty.ResourceIPSet(),
			"aws_guardduty_member":                     guardduty.ResourceMember(),
			"aws_guardduty_organization_admin_account": guardduty.ResourceOrganizationAdminAccount(),
			"aws_guardduty_organization_configuration": guardduty.ResourceOrganizationConfiguration(),
			"aws_guardduty_publishing_destination":     guardduty.ResourcePublishingDestination(),
			"aws_guardduty_threatintelset":             guardduty.ResourceThreatintelset(),

			"aws_iam_access_key":              iam.ResourceAccessKey(),
			"aws_iam_account_alias":           iam.ResourceAccountAlias(),
			"aws_iam_account_password_policy": iam.ResourceAccountPasswordPolicy(),
			"aws_iam_group":                   iam.ResourceGroup(),
			"aws_iam_group_membership":        iam.ResourceGroupMembership(),
			"aws_iam_group_policy":            iam.ResourceGroupPolicy(),
			"aws_iam_group_policy_attachment": iam.ResourceGroupPolicyAttachment(),
			"aws_iam_instance_profile":        iam.ResourceInstanceProfile(),
			"aws_iam_openid_connect_provider": iam.ResourceOpenIDConnectProvider(),
			"aws_iam_policy":                  iam.ResourcePolicy(),
			"aws_iam_policy_attachment":       iam.ResourcePolicyAttachment(),
			"aws_iam_role":                    iam.ResourceRole(),
			"aws_iam_role_policy":             iam.ResourceRolePolicy(),
			"aws_iam_role_policy_attachment":  iam.ResourceRolePolicyAttachment(),
			"aws_iam_saml_provider":           iam.ResourceSamlProvider(),
			"aws_iam_server_certificate":      iam.ResourceServerCertificate(),
			"aws_iam_service_linked_role":     iam.ResourceServiceLinkedRole(),
			"aws_iam_user":                    iam.ResourceUser(),
			"aws_iam_user_group_membership":   iam.ResourceUserGroupMembership(),
			"aws_iam_user_login_profile":      iam.ResourceUserLoginProfile(),
			"aws_iam_user_policy":             iam.ResourceUserPolicy(),
			"aws_iam_user_policy_attachment":  iam.ResourceUserPolicyAttachment(),
			"aws_iam_user_ssh_key":            iam.ResourceUserSSHKey(),

			"aws_imagebuilder_component":                    imagebuilder.ResourceComponent(),
			"aws_imagebuilder_distribution_configuration":   imagebuilder.ResourceDistributionConfiguration(),
			"aws_imagebuilder_image":                        imagebuilder.ResourceImage(),
			"aws_imagebuilder_image_pipeline":               imagebuilder.ResourceImagePipeline(),
			"aws_imagebuilder_image_recipe":                 imagebuilder.ResourceImageRecipe(),
			"aws_imagebuilder_infrastructure_configuration": imagebuilder.ResourceInfrastructureConfiguration(),

			"aws_inspector_assessment_target":   inspector.ResourceAssessmentTarget(),
			"aws_inspector_assessment_template": inspector.ResourceAssessmentTemplate(),
			"aws_inspector_resource_group":      inspector.ResourceResourceGroup(),

			"aws_iot_authorizer":                 iot.ResourceAuthorizer(),
			"aws_iot_certificate":                iot.ResourceCertificate(),
			"aws_iot_policy":                     iot.ResourcePolicy(),
			"aws_iot_policy_attachment":          iot.ResourcePolicyAttachment(),
			"aws_iot_role_alias":                 iot.ResourceRoleAlias(),
			"aws_iot_thing":                      iot.ResourceThing(),
			"aws_iot_thing_group":                iot.ResourceThingGroup(),
			"aws_iot_thing_group_membership":     iot.ResourceThingGroupMembership(),
			"aws_iot_thing_principal_attachment": iot.ResourceThingPrincipalAttachment(),
			"aws_iot_thing_type":                 iot.ResourceThingType(),
			"aws_iot_topic_rule":                 iot.ResourceTopicRule(),

			"aws_msk_cluster":                  kafka.ResourceCluster(),
			"aws_msk_configuration":            kafka.ResourceConfiguration(),
			"aws_msk_scram_secret_association": kafka.ResourceScramSecretAssociation(),

			"aws_mskconnect_custom_plugin":        kafkaconnect.ResourceCustomPlugin(),
			"aws_mskconnect_worker_configuration": kafkaconnect.ResourceWorkerConfiguration(),

			"aws_kinesis_stream":          kinesis.ResourceStream(),
			"aws_kinesis_stream_consumer": kinesis.ResourceStreamConsumer(),

			"aws_kinesis_analytics_application":           kinesisanalytics.ResourceApplication(),
			"aws_kinesisanalyticsv2_application":          kinesisanalyticsv2.ResourceApplication(),
			"aws_kinesisanalyticsv2_application_snapshot": kinesisanalyticsv2.ResourceApplicationSnapshot(),

			"aws_kinesis_video_stream": kinesisvideo.ResourceStream(),

			"aws_kms_alias":                kms.ResourceAlias(),
			"aws_kms_ciphertext":           kms.ResourceCiphertext(),
			"aws_kms_external_key":         kms.ResourceExternalKey(),
			"aws_kms_grant":                kms.ResourceGrant(),
			"aws_kms_key":                  kms.ResourceKey(),
			"aws_kms_replica_external_key": kms.ResourceReplicaExternalKey(),
			"aws_kms_replica_key":          kms.ResourceReplicaKey(),

			"aws_lakeformation_data_lake_settings": lakeformation.ResourceDataLakeSettings(),
			"aws_lakeformation_permissions":        lakeformation.ResourcePermissions(),
			"aws_lakeformation_resource":           lakeformation.ResourceResource(),

			"aws_lambda_alias":                          lambda.ResourceAlias(),
			"aws_lambda_code_signing_config":            lambda.ResourceCodeSigningConfig(),
			"aws_lambda_event_source_mapping":           lambda.ResourceEventSourceMapping(),
			"aws_lambda_function":                       lambda.ResourceFunction(),
			"aws_lambda_function_event_invoke_config":   lambda.ResourceFunctionEventInvokeConfig(),
			"aws_lambda_invocation":                     lambda.ResourceInvocation(),
			"aws_lambda_layer_version":                  lambda.ResourceLayerVersion(),
			"aws_lambda_layer_version_permission":       lambda.ResourceLayerVersionPermission(),
			"aws_lambda_permission":                     lambda.ResourcePermission(),
			"aws_lambda_provisioned_concurrency_config": lambda.ResourceProvisionedConcurrencyConfig(),

			"aws_lex_bot":       lexmodels.ResourceBot(),
			"aws_lex_bot_alias": lexmodels.ResourceBotAlias(),
			"aws_lex_intent":    lexmodels.ResourceIntent(),
			"aws_lex_slot_type": lexmodels.ResourceSlotType(),

			"aws_licensemanager_association":           licensemanager.ResourceAssociation(),
			"aws_licensemanager_license_configuration": licensemanager.ResourceLicenseConfiguration(),

			"aws_lightsail_domain":                lightsail.ResourceDomain(),
			"aws_lightsail_instance":              lightsail.ResourceInstance(),
			"aws_lightsail_instance_public_ports": lightsail.ResourceInstancePublicPorts(),
			"aws_lightsail_key_pair":              lightsail.ResourceKeyPair(),
			"aws_lightsail_static_ip":             lightsail.ResourceStaticIP(),
			"aws_lightsail_static_ip_attachment":  lightsail.ResourceStaticIPAttachment(),

			"aws_macie_member_account_association": macie.ResourceMemberAccountAssociation(),
			"aws_macie_s3_bucket_association":      macie.ResourceS3BucketAssociation(),

			"aws_macie2_account":                    macie2.ResourceAccount(),
			"aws_macie2_classification_job":         macie2.ResourceClassificationJob(),
			"aws_macie2_custom_data_identifier":     macie2.ResourceCustomDataIdentifier(),
			"aws_macie2_findings_filter":            macie2.ResourceFindingsFilter(),
			"aws_macie2_invitation_accepter":        macie2.ResourceInvitationAccepter(),
			"aws_macie2_member":                     macie2.ResourceMember(),
			"aws_macie2_organization_admin_account": macie2.ResourceOrganizationAdminAccount(),

			"aws_media_convert_queue": mediaconvert.ResourceQueue(),

			"aws_media_package_channel": mediapackage.ResourceChannel(),

			"aws_media_store_container":        mediastore.ResourceContainer(),
			"aws_media_store_container_policy": mediastore.ResourceContainerPolicy(),

			"aws_memorydb_acl":             memorydb.ResourceACL(),
			"aws_memorydb_cluster":         memorydb.ResourceCluster(),
			"aws_memorydb_parameter_group": memorydb.ResourceParameterGroup(),
			"aws_memorydb_snapshot":        memorydb.ResourceSnapshot(),
			"aws_memorydb_subnet_group":    memorydb.ResourceSubnetGroup(),
			"aws_memorydb_user":            memorydb.ResourceUser(),

			"aws_mq_broker":        mq.ResourceBroker(),
			"aws_mq_configuration": mq.ResourceConfiguration(),

			"aws_mwaa_environment": mwaa.ResourceEnvironment(),

			"aws_neptune_cluster":                 neptune.ResourceCluster(),
			"aws_neptune_cluster_endpoint":        neptune.ResourceClusterEndpoint(),
			"aws_neptune_cluster_instance":        neptune.ResourceClusterInstance(),
			"aws_neptune_cluster_parameter_group": neptune.ResourceClusterParameterGroup(),
			"aws_neptune_cluster_snapshot":        neptune.ResourceClusterSnapshot(),
			"aws_neptune_event_subscription":      neptune.ResourceEventSubscription(),
			"aws_neptune_parameter_group":         neptune.ResourceParameterGroup(),
			"aws_neptune_subnet_group":            neptune.ResourceSubnetGroup(),

			"aws_networkfirewall_firewall":              networkfirewall.ResourceFirewall(),
			"aws_networkfirewall_firewall_policy":       networkfirewall.ResourceFirewallPolicy(),
			"aws_networkfirewall_logging_configuration": networkfirewall.ResourceLoggingConfiguration(),
			"aws_networkfirewall_resource_policy":       networkfirewall.ResourceResourcePolicy(),
			"aws_networkfirewall_rule_group":            networkfirewall.ResourceRuleGroup(),

			"aws_opsworks_application":      opsworks.ResourceApplication(),
			"aws_opsworks_custom_layer":     opsworks.ResourceCustomLayer(),
			"aws_opsworks_ganglia_layer":    opsworks.ResourceGangliaLayer(),
			"aws_opsworks_haproxy_layer":    opsworks.ResourceHAProxyLayer(),
			"aws_opsworks_instance":         opsworks.ResourceInstance(),
			"aws_opsworks_java_app_layer":   opsworks.ResourceJavaAppLayer(),
			"aws_opsworks_memcached_layer":  opsworks.ResourceMemcachedLayer(),
			"aws_opsworks_mysql_layer":      opsworks.ResourceMySQLLayer(),
			"aws_opsworks_nodejs_app_layer": opsworks.ResourceNodejsAppLayer(),
			"aws_opsworks_permission":       opsworks.ResourcePermission(),
			"aws_opsworks_php_app_layer":    opsworks.ResourcePHPAppLayer(),
			"aws_opsworks_rails_app_layer":  opsworks.ResourceRailsAppLayer(),
			"aws_opsworks_rds_db_instance":  opsworks.ResourceRDSDBInstance(),
			"aws_opsworks_stack":            opsworks.ResourceStack(),
			"aws_opsworks_static_web_layer": opsworks.ResourceStaticWebLayer(),
			"aws_opsworks_user_profile":     opsworks.ResourceUserProfile(),

			"aws_organizations_account":                 organizations.ResourceAccount(),
			"aws_organizations_delegated_administrator": organizations.ResourceDelegatedAdministrator(),
			"aws_organizations_organization":            organizations.ResourceOrganization(),
			"aws_organizations_organizational_unit":     organizations.ResourceOrganizationalUnit(),
			"aws_organizations_policy":                  organizations.ResourcePolicy(),
			"aws_organizations_policy_attachment":       organizations.ResourcePolicyAttachment(),

			"aws_pinpoint_adm_channel":               pinpoint.ResourceADMChannel(),
			"aws_pinpoint_apns_channel":              pinpoint.ResourceAPNSChannel(),
			"aws_pinpoint_apns_sandbox_channel":      pinpoint.ResourceAPNSSandboxChannel(),
			"aws_pinpoint_apns_voip_channel":         pinpoint.ResourceAPNSVoIPChannel(),
			"aws_pinpoint_apns_voip_sandbox_channel": pinpoint.ResourceAPNSVoIPSandboxChannel(),
			"aws_pinpoint_app":                       pinpoint.ResourceApp(),
			"aws_pinpoint_baidu_channel":             pinpoint.ResourceBaiduChannel(),
			"aws_pinpoint_email_channel":             pinpoint.ResourceEmailChannel(),
			"aws_pinpoint_event_stream":              pinpoint.ResourceEventStream(),
			"aws_pinpoint_gcm_channel":               pinpoint.ResourceGCMChannel(),
			"aws_pinpoint_sms_channel":               pinpoint.ResourceSMSChannel(),

			"aws_qldb_ledger": qldb.ResourceLedger(),

			"aws_quicksight_data_source":      quicksight.ResourceDataSource(),
			"aws_quicksight_group":            quicksight.ResourceGroup(),
			"aws_quicksight_group_membership": quicksight.ResourceGroupMembership(),
			"aws_quicksight_user":             quicksight.ResourceUser(),

			"aws_ram_principal_association":   ram.ResourcePrincipalAssociation(),
			"aws_ram_resource_association":    ram.ResourceResourceAssociation(),
			"aws_ram_resource_share":          ram.ResourceResourceShare(),
			"aws_ram_resource_share_accepter": ram.ResourceResourceShareAccepter(),

			"aws_db_cluster_snapshot":           rds.ResourceClusterSnapshot(),
			"aws_db_event_subscription":         rds.ResourceEventSubscription(),
			"aws_db_instance":                   rds.ResourceInstance(),
			"aws_db_instance_role_association":  rds.ResourceInstanceRoleAssociation(),
			"aws_db_option_group":               rds.ResourceOptionGroup(),
			"aws_db_parameter_group":            rds.ResourceParameterGroup(),
			"aws_db_proxy":                      rds.ResourceProxy(),
			"aws_db_proxy_default_target_group": rds.ResourceProxyDefaultTargetGroup(),
			"aws_db_proxy_endpoint":             rds.ResourceProxyEndpoint(),
			"aws_db_proxy_target":               rds.ResourceProxyTarget(),
			"aws_db_security_group":             rds.ResourceSecurityGroup(),
			"aws_db_snapshot":                   rds.ResourceSnapshot(),
			"aws_db_subnet_group":               rds.ResourceSubnetGroup(),
			"aws_rds_cluster":                   rds.ResourceCluster(),
			"aws_rds_cluster_endpoint":          rds.ResourceClusterEndpoint(),
			"aws_rds_cluster_instance":          rds.ResourceClusterInstance(),
			"aws_rds_cluster_parameter_group":   rds.ResourceClusterParameterGroup(),
			"aws_rds_cluster_role_association":  rds.ResourceClusterRoleAssociation(),
			"aws_rds_global_cluster":            rds.ResourceGlobalCluster(),

			"aws_redshift_cluster":                       redshift.ResourceCluster(),
			"aws_redshift_event_subscription":            redshift.ResourceEventSubscription(),
			"aws_redshift_parameter_group":               redshift.ResourceParameterGroup(),
			"aws_redshift_scheduled_action":              redshift.ResourceScheduledAction(),
			"aws_redshift_security_group":                redshift.ResourceSecurityGroup(),
			"aws_redshift_snapshot_copy_grant":           redshift.ResourceSnapshotCopyGrant(),
			"aws_redshift_snapshot_schedule":             redshift.ResourceSnapshotSchedule(),
			"aws_redshift_snapshot_schedule_association": redshift.ResourceSnapshotScheduleAssociation(),
			"aws_redshift_subnet_group":                  redshift.ResourceSubnetGroup(),

			"aws_resourcegroups_group": resourcegroups.ResourceGroup(),

			"aws_route53_delegation_set":                route53.ResourceDelegationSet(),
			"aws_route53_health_check":                  route53.ResourceHealthCheck(),
			"aws_route53_hosted_zone_dnssec":            route53.ResourceHostedZoneDNSSEC(),
			"aws_route53_key_signing_key":               route53.ResourceKeySigningKey(),
			"aws_route53_query_log":                     route53.ResourceQueryLog(),
			"aws_route53_record":                        route53.ResourceRecord(),
			"aws_route53_vpc_association_authorization": route53.ResourceVPCAssociationAuthorization(),
			"aws_route53_zone":                          route53.ResourceZone(),
			"aws_route53_zone_association":              route53.ResourceZoneAssociation(),

			"aws_route53recoverycontrolconfig_cluster":         route53recoverycontrolconfig.ResourceCluster(),
			"aws_route53recoverycontrolconfig_control_panel":   route53recoverycontrolconfig.ResourceControlPanel(),
			"aws_route53recoverycontrolconfig_routing_control": route53recoverycontrolconfig.ResourceRoutingControl(),
			"aws_route53recoverycontrolconfig_safety_rule":     route53recoverycontrolconfig.ResourceSafetyRule(),

			"aws_route53recoveryreadiness_cell":            route53recoveryreadiness.ResourceCell(),
			"aws_route53recoveryreadiness_readiness_check": route53recoveryreadiness.ResourceReadinessCheck(),
			"aws_route53recoveryreadiness_recovery_group":  route53recoveryreadiness.ResourceRecoveryGroup(),
			"aws_route53recoveryreadiness_resource_set":    route53recoveryreadiness.ResourceResourceSet(),

			"aws_route53_resolver_dnssec_config":                   route53resolver.ResourceDNSSECConfig(),
			"aws_route53_resolver_endpoint":                        route53resolver.ResourceEndpoint(),
			"aws_route53_resolver_firewall_config":                 route53resolver.ResourceFirewallConfig(),
			"aws_route53_resolver_firewall_domain_list":            route53resolver.ResourceFirewallDomainList(),
			"aws_route53_resolver_firewall_rule":                   route53resolver.ResourceFirewallRule(),
			"aws_route53_resolver_firewall_rule_group":             route53resolver.ResourceFirewallRuleGroup(),
			"aws_route53_resolver_firewall_rule_group_association": route53resolver.ResourceFirewallRuleGroupAssociation(),
			"aws_route53_resolver_query_log_config":                route53resolver.ResourceQueryLogConfig(),
			"aws_route53_resolver_query_log_config_association":    route53resolver.ResourceQueryLogConfigAssociation(),
			"aws_route53_resolver_rule":                            route53resolver.ResourceRule(),
			"aws_route53_resolver_rule_association":                route53resolver.ResourceRuleAssociation(),

			"aws_s3_bucket":                                   s3.ResourceBucket(),
			"aws_s3_bucket_acl":                               s3.ResourceBucketAcl(),
			"aws_s3_bucket_analytics_configuration":           s3.ResourceBucketAnalyticsConfiguration(),
			"aws_s3_bucket_cors_configuration":                s3.ResourceBucketCorsConfiguration(),
			"aws_s3_bucket_intelligent_tiering_configuration": s3.ResourceBucketIntelligentTieringConfiguration(),
			"aws_s3_bucket_inventory":                         s3.ResourceBucketInventory(),
			"aws_s3_bucket_metric":                            s3.ResourceBucketMetric(),
			"aws_s3_bucket_notification":                      s3.ResourceBucketNotification(),
			"aws_s3_bucket_object":                            s3.ResourceBucketObject(),
			"aws_s3_bucket_ownership_controls":                s3.ResourceBucketOwnershipControls(),
			"aws_s3_bucket_policy":                            s3.ResourceBucketPolicy(),
			"aws_s3_bucket_public_access_block":               s3.ResourceBucketPublicAccessBlock(),
			"aws_s3_bucket_replication_configuration":         s3.ResourceBucketReplicationConfiguration(),
<<<<<<< HEAD
			"aws_s3_bucket_versioning":                        s3.ResourceBucketVersioning(),
=======
			"aws_s3_bucket_website_configuration":             s3.ResourceBucketWebsiteConfiguration(),
>>>>>>> 7f33b643
			"aws_s3_object_copy":                              s3.ResourceObjectCopy(),

			"aws_s3_access_point":                             s3control.ResourceAccessPoint(),
			"aws_s3control_access_point_policy":               s3control.ResourceAccessPointPolicy(),
			"aws_s3_account_public_access_block":              s3control.ResourceAccountPublicAccessBlock(),
			"aws_s3control_bucket":                            s3control.ResourceBucket(),
			"aws_s3control_bucket_lifecycle_configuration":    s3control.ResourceBucketLifecycleConfiguration(),
			"aws_s3control_bucket_policy":                     s3control.ResourceBucketPolicy(),
			"aws_s3control_multi_region_access_point":         s3control.ResourceMultiRegionAccessPoint(),
			"aws_s3control_multi_region_access_point_policy":  s3control.ResourceMultiRegionAccessPointPolicy(),
			"aws_s3control_object_lambda_access_point":        s3control.ResourceObjectLambdaAccessPoint(),
			"aws_s3control_object_lambda_access_point_policy": s3control.ResourceObjectLambdaAccessPointPolicy(),

			"aws_s3outposts_endpoint": s3outposts.ResourceEndpoint(),

			"aws_sagemaker_app":                                       sagemaker.ResourceApp(),
			"aws_sagemaker_app_image_config":                          sagemaker.ResourceAppImageConfig(),
			"aws_sagemaker_code_repository":                           sagemaker.ResourceCodeRepository(),
			"aws_sagemaker_device":                                    sagemaker.ResourceDevice(),
			"aws_sagemaker_device_fleet":                              sagemaker.ResourceDeviceFleet(),
			"aws_sagemaker_domain":                                    sagemaker.ResourceDomain(),
			"aws_sagemaker_endpoint":                                  sagemaker.ResourceEndpoint(),
			"aws_sagemaker_endpoint_configuration":                    sagemaker.ResourceEndpointConfiguration(),
			"aws_sagemaker_feature_group":                             sagemaker.ResourceFeatureGroup(),
			"aws_sagemaker_flow_definition":                           sagemaker.ResourceFlowDefinition(),
			"aws_sagemaker_human_task_ui":                             sagemaker.ResourceHumanTaskUI(),
			"aws_sagemaker_image":                                     sagemaker.ResourceImage(),
			"aws_sagemaker_image_version":                             sagemaker.ResourceImageVersion(),
			"aws_sagemaker_model":                                     sagemaker.ResourceModel(),
			"aws_sagemaker_model_package_group":                       sagemaker.ResourceModelPackageGroup(),
			"aws_sagemaker_model_package_group_policy":                sagemaker.ResourceModelPackageGroupPolicy(),
			"aws_sagemaker_notebook_instance":                         sagemaker.ResourceNotebookInstance(),
			"aws_sagemaker_notebook_instance_lifecycle_configuration": sagemaker.ResourceNotebookInstanceLifeCycleConfiguration(),
			"aws_sagemaker_project":                                   sagemaker.ResourceProject(),
			"aws_sagemaker_studio_lifecycle_config":                   sagemaker.ResourceStudioLifecycleConfig(),
			"aws_sagemaker_user_profile":                              sagemaker.ResourceUserProfile(),
			"aws_sagemaker_workforce":                                 sagemaker.ResourceWorkforce(),
			"aws_sagemaker_workteam":                                  sagemaker.ResourceWorkteam(),

			"aws_schemas_discoverer": schemas.ResourceDiscoverer(),
			"aws_schemas_registry":   schemas.ResourceRegistry(),
			"aws_schemas_schema":     schemas.ResourceSchema(),

			"aws_secretsmanager_secret":          secretsmanager.ResourceSecret(),
			"aws_secretsmanager_secret_policy":   secretsmanager.ResourceSecretPolicy(),
			"aws_secretsmanager_secret_rotation": secretsmanager.ResourceSecretRotation(),
			"aws_secretsmanager_secret_version":  secretsmanager.ResourceSecretVersion(),

			"aws_securityhub_account":                    securityhub.ResourceAccount(),
			"aws_securityhub_action_target":              securityhub.ResourceActionTarget(),
			"aws_securityhub_insight":                    securityhub.ResourceInsight(),
			"aws_securityhub_invite_accepter":            securityhub.ResourceInviteAccepter(),
			"aws_securityhub_member":                     securityhub.ResourceMember(),
			"aws_securityhub_organization_admin_account": securityhub.ResourceOrganizationAdminAccount(),
			"aws_securityhub_organization_configuration": securityhub.ResourceOrganizationConfiguration(),
			"aws_securityhub_product_subscription":       securityhub.ResourceProductSubscription(),
			"aws_securityhub_standards_control":          securityhub.ResourceStandardsControl(),
			"aws_securityhub_standards_subscription":     securityhub.ResourceStandardsSubscription(),
			"aws_securityhub_finding_aggregator":         securityhub.ResourceFindingAggregator(),

			"aws_serverlessapplicationrepository_cloudformation_stack": serverlessrepo.ResourceCloudFormationStack(),

			"aws_servicecatalog_budget_resource_association":     servicecatalog.ResourceBudgetResourceAssociation(),
			"aws_servicecatalog_constraint":                      servicecatalog.ResourceConstraint(),
			"aws_servicecatalog_organizations_access":            servicecatalog.ResourceOrganizationsAccess(),
			"aws_servicecatalog_portfolio":                       servicecatalog.ResourcePortfolio(),
			"aws_servicecatalog_portfolio_share":                 servicecatalog.ResourcePortfolioShare(),
			"aws_servicecatalog_principal_portfolio_association": servicecatalog.ResourcePrincipalPortfolioAssociation(),
			"aws_servicecatalog_product":                         servicecatalog.ResourceProduct(),
			"aws_servicecatalog_product_portfolio_association":   servicecatalog.ResourceProductPortfolioAssociation(),
			"aws_servicecatalog_provisioned_product":             servicecatalog.ResourceProvisionedProduct(),
			"aws_servicecatalog_provisioning_artifact":           servicecatalog.ResourceProvisioningArtifact(),
			"aws_servicecatalog_service_action":                  servicecatalog.ResourceServiceAction(),
			"aws_servicecatalog_tag_option":                      servicecatalog.ResourceTagOption(),
			"aws_servicecatalog_tag_option_resource_association": servicecatalog.ResourceTagOptionResourceAssociation(),

			"aws_service_discovery_http_namespace":        servicediscovery.ResourceHTTPNamespace(),
			"aws_service_discovery_instance":              servicediscovery.ResourceInstance(),
			"aws_service_discovery_private_dns_namespace": servicediscovery.ResourcePrivateDNSNamespace(),
			"aws_service_discovery_public_dns_namespace":  servicediscovery.ResourcePublicDNSNamespace(),
			"aws_service_discovery_service":               servicediscovery.ResourceService(),

			"aws_servicequotas_service_quota": servicequotas.ResourceServiceQuota(),

			"aws_ses_active_receipt_rule_set":      ses.ResourceActiveReceiptRuleSet(),
			"aws_ses_configuration_set":            ses.ResourceConfigurationSet(),
			"aws_ses_domain_dkim":                  ses.ResourceDomainDKIM(),
			"aws_ses_domain_identity":              ses.ResourceDomainIdentity(),
			"aws_ses_domain_identity_verification": ses.ResourceDomainIdentityVerification(),
			"aws_ses_domain_mail_from":             ses.ResourceDomainMailFrom(),
			"aws_ses_email_identity":               ses.ResourceEmailIdentity(),
			"aws_ses_event_destination":            ses.ResourceEventDestination(),
			"aws_ses_identity_notification_topic":  ses.ResourceIdentityNotificationTopic(),
			"aws_ses_identity_policy":              ses.ResourceIdentityPolicy(),
			"aws_ses_receipt_filter":               ses.ResourceReceiptFilter(),
			"aws_ses_receipt_rule":                 ses.ResourceReceiptRule(),
			"aws_ses_receipt_rule_set":             ses.ResourceReceiptRuleSet(),
			"aws_ses_template":                     ses.ResourceTemplate(),

			"aws_sfn_activity":      sfn.ResourceActivity(),
			"aws_sfn_state_machine": sfn.ResourceStateMachine(),

			"aws_shield_protection":                          shield.ResourceProtection(),
			"aws_shield_protection_group":                    shield.ResourceProtectionGroup(),
			"aws_shield_protection_health_check_association": shield.ResourceProtectionHealthCheckAssociation(),

			"aws_signer_signing_job":                signer.ResourceSigningJob(),
			"aws_signer_signing_profile":            signer.ResourceSigningProfile(),
			"aws_signer_signing_profile_permission": signer.ResourceSigningProfilePermission(),

			"aws_simpledb_domain": simpledb.ResourceDomain(),

			"aws_sns_platform_application": sns.ResourcePlatformApplication(),
			"aws_sns_sms_preferences":      sns.ResourceSMSPreferences(),
			"aws_sns_topic":                sns.ResourceTopic(),
			"aws_sns_topic_policy":         sns.ResourceTopicPolicy(),
			"aws_sns_topic_subscription":   sns.ResourceTopicSubscription(),

			"aws_sqs_queue":        sqs.ResourceQueue(),
			"aws_sqs_queue_policy": sqs.ResourceQueuePolicy(),

			"aws_ssm_activation":                ssm.ResourceActivation(),
			"aws_ssm_association":               ssm.ResourceAssociation(),
			"aws_ssm_document":                  ssm.ResourceDocument(),
			"aws_ssm_maintenance_window":        ssm.ResourceMaintenanceWindow(),
			"aws_ssm_maintenance_window_target": ssm.ResourceMaintenanceWindowTarget(),
			"aws_ssm_maintenance_window_task":   ssm.ResourceMaintenanceWindowTask(),
			"aws_ssm_parameter":                 ssm.ResourceParameter(),
			"aws_ssm_patch_baseline":            ssm.ResourcePatchBaseline(),
			"aws_ssm_patch_group":               ssm.ResourcePatchGroup(),
			"aws_ssm_resource_data_sync":        ssm.ResourceResourceDataSync(),

			"aws_ssoadmin_account_assignment":           ssoadmin.ResourceAccountAssignment(),
			"aws_ssoadmin_managed_policy_attachment":    ssoadmin.ResourceManagedPolicyAttachment(),
			"aws_ssoadmin_permission_set":               ssoadmin.ResourcePermissionSet(),
			"aws_ssoadmin_permission_set_inline_policy": ssoadmin.ResourcePermissionSetInlinePolicy(),

			"aws_storagegateway_cache":                   storagegateway.ResourceCache(),
			"aws_storagegateway_cached_iscsi_volume":     storagegateway.ResourceCachediSCSIVolume(),
			"aws_storagegateway_file_system_association": storagegateway.ResourceFileSystemAssociation(),
			"aws_storagegateway_gateway":                 storagegateway.ResourceGateway(),
			"aws_storagegateway_nfs_file_share":          storagegateway.ResourceNFSFileShare(),
			"aws_storagegateway_smb_file_share":          storagegateway.ResourceSMBFileShare(),
			"aws_storagegateway_stored_iscsi_volume":     storagegateway.ResourceStorediSCSIVolume(),
			"aws_storagegateway_tape_pool":               storagegateway.ResourceTapePool(),
			"aws_storagegateway_upload_buffer":           storagegateway.ResourceUploadBuffer(),
			"aws_storagegateway_working_storage":         storagegateway.ResourceWorkingStorage(),

			"aws_swf_domain": swf.ResourceDomain(),

			"aws_synthetics_canary": synthetics.ResourceCanary(),

			"aws_timestreamwrite_database": timestreamwrite.ResourceDatabase(),
			"aws_timestreamwrite_table":    timestreamwrite.ResourceTable(),

			"aws_transfer_access":  transfer.ResourceAccess(),
			"aws_transfer_server":  transfer.ResourceServer(),
			"aws_transfer_ssh_key": transfer.ResourceSSHKey(),
			"aws_transfer_user":    transfer.ResourceUser(),

			"aws_waf_byte_match_set":          waf.ResourceByteMatchSet(),
			"aws_waf_geo_match_set":           waf.ResourceGeoMatchSet(),
			"aws_waf_ipset":                   waf.ResourceIPSet(),
			"aws_waf_rate_based_rule":         waf.ResourceRateBasedRule(),
			"aws_waf_regex_match_set":         waf.ResourceRegexMatchSet(),
			"aws_waf_regex_pattern_set":       waf.ResourceRegexPatternSet(),
			"aws_waf_rule":                    waf.ResourceRule(),
			"aws_waf_rule_group":              waf.ResourceRuleGroup(),
			"aws_waf_size_constraint_set":     waf.ResourceSizeConstraintSet(),
			"aws_waf_sql_injection_match_set": waf.ResourceSQLInjectionMatchSet(),
			"aws_waf_web_acl":                 waf.ResourceWebACL(),
			"aws_waf_xss_match_set":           waf.ResourceXSSMatchSet(),

			"aws_wafregional_byte_match_set":          wafregional.ResourceByteMatchSet(),
			"aws_wafregional_geo_match_set":           wafregional.ResourceGeoMatchSet(),
			"aws_wafregional_ipset":                   wafregional.ResourceIPSet(),
			"aws_wafregional_rate_based_rule":         wafregional.ResourceRateBasedRule(),
			"aws_wafregional_regex_match_set":         wafregional.ResourceRegexMatchSet(),
			"aws_wafregional_regex_pattern_set":       wafregional.ResourceRegexPatternSet(),
			"aws_wafregional_rule":                    wafregional.ResourceRule(),
			"aws_wafregional_rule_group":              wafregional.ResourceRuleGroup(),
			"aws_wafregional_size_constraint_set":     wafregional.ResourceSizeConstraintSet(),
			"aws_wafregional_sql_injection_match_set": wafregional.ResourceSQLInjectionMatchSet(),
			"aws_wafregional_web_acl":                 wafregional.ResourceWebACL(),
			"aws_wafregional_web_acl_association":     wafregional.ResourceWebACLAssociation(),
			"aws_wafregional_xss_match_set":           wafregional.ResourceXSSMatchSet(),

			"aws_wafv2_ip_set":                        wafv2.ResourceIPSet(),
			"aws_wafv2_regex_pattern_set":             wafv2.ResourceRegexPatternSet(),
			"aws_wafv2_rule_group":                    wafv2.ResourceRuleGroup(),
			"aws_wafv2_web_acl":                       wafv2.ResourceWebACL(),
			"aws_wafv2_web_acl_association":           wafv2.ResourceWebACLAssociation(),
			"aws_wafv2_web_acl_logging_configuration": wafv2.ResourceWebACLLoggingConfiguration(),

			"aws_worklink_fleet": worklink.ResourceFleet(),
			"aws_worklink_website_certificate_authority_association": worklink.ResourceWebsiteCertificateAuthorityAssociation(),

			"aws_workspaces_directory": workspaces.ResourceDirectory(),
			"aws_workspaces_ip_group":  workspaces.ResourceIPGroup(),
			"aws_workspaces_workspace": workspaces.ResourceWorkspace(),

			"aws_xray_encryption_config": xray.ResourceEncryptionConfig(),
			"aws_xray_group":             xray.ResourceGroup(),
			"aws_xray_sampling_rule":     xray.ResourceSamplingRule(),
		},
	}

	provider.ConfigureFunc = func(d *schema.ResourceData) (interface{}, error) {
		terraformVersion := provider.TerraformVersion
		if terraformVersion == "" {
			// Terraform 0.12 introduced this field to the protocol
			// We can therefore assume that if it's missing it's 0.10 or 0.11
			terraformVersion = "0.11+compatible"
		}
		return providerConfigure(d, terraformVersion)
	}

	return provider
}

var descriptions map[string]string

func init() {
	descriptions = map[string]string{
		"region": "The region where AWS operations will take place. Examples\n" +
			"are us-east-1, us-west-2, etc.", // lintignore:AWSAT003

		"access_key": "The access key for API operations. You can retrieve this\n" +
			"from the 'Security & Credentials' section of the AWS console.",

		"secret_key": "The secret key for API operations. You can retrieve this\n" +
			"from the 'Security & Credentials' section of the AWS console.",

		"profile": "The profile for API operations. If not set, the default profile\n" +
			"created with `aws configure` will be used.",

		"shared_credentials_file": "The path to the shared credentials file. If not set\n" +
			"this defaults to ~/.aws/credentials.",

		"token": "session token. A session token is only required if you are\n" +
			"using temporary security credentials.",

		"max_retries": "The maximum number of times an AWS API request is\n" +
			"being executed. If the API request still fails, an error is\n" +
			"thrown.",

		"http_proxy": "The address of an HTTP proxy to use when accessing the AWS API. " +
			"Can also be configured using the `HTTP_PROXY` or `HTTPS_PROXY` environment variables.",

		"endpoint": "Use this to override the default service endpoint URL",

		"insecure": "Explicitly allow the provider to perform \"insecure\" SSL requests. If omitted, " +
			"default value is `false`",

		"skip_credentials_validation": "Skip the credentials validation via STS API. " +
			"Used for AWS API implementations that do not have STS available/implemented.",

		"skip_get_ec2_platforms": "Skip getting the supported EC2 platforms. " +
			"Used by users that don't have ec2:DescribeAccountAttributes permissions.",

		"skip_region_validation": "Skip static validation of region name. " +
			"Used by users of alternative AWS-like APIs or users w/ access to regions that are not public (yet).",

		"skip_requesting_account_id": "Skip requesting the account ID. " +
			"Used for AWS API implementations that do not have IAM/STS API and/or metadata API.",

		"skip_medatadata_api_check": "Skip the AWS Metadata API check. " +
			"Used for AWS API implementations that do not have a metadata api endpoint.",

		"s3_force_path_style": "Set this to true to force the request to use path-style addressing,\n" +
			"i.e., http://s3.amazonaws.com/BUCKET/KEY. By default, the S3 client will\n" +
			"use virtual hosted bucket addressing when possible\n" +
			"(http://BUCKET.s3.amazonaws.com/KEY). Specific to the Amazon S3 service.",
	}
}

func providerConfigure(d *schema.ResourceData, terraformVersion string) (interface{}, error) {
	config := conns.Config{
		AccessKey:               d.Get("access_key").(string),
		SecretKey:               d.Get("secret_key").(string),
		Profile:                 d.Get("profile").(string),
		Token:                   d.Get("token").(string),
		Region:                  d.Get("region").(string),
		CredsFilename:           d.Get("shared_credentials_file").(string),
		DefaultTagsConfig:       expandProviderDefaultTags(d.Get("default_tags").([]interface{})),
		Endpoints:               make(map[string]string),
		MaxRetries:              d.Get("max_retries").(int),
		IgnoreTagsConfig:        expandProviderIgnoreTags(d.Get("ignore_tags").([]interface{})),
		Insecure:                d.Get("insecure").(bool),
		HTTPProxy:               d.Get("http_proxy").(string),
		SkipCredsValidation:     d.Get("skip_credentials_validation").(bool),
		SkipGetEC2Platforms:     d.Get("skip_get_ec2_platforms").(bool),
		SkipRegionValidation:    d.Get("skip_region_validation").(bool),
		SkipRequestingAccountId: d.Get("skip_requesting_account_id").(bool),
		SkipMetadataApiCheck:    d.Get("skip_metadata_api_check").(bool),
		S3ForcePathStyle:        d.Get("s3_force_path_style").(bool),
		TerraformVersion:        terraformVersion,
	}

	if l, ok := d.Get("assume_role").([]interface{}); ok && len(l) > 0 && l[0] != nil {
		m := l[0].(map[string]interface{})

		if v, ok := m["duration_seconds"].(int); ok && v != 0 {
			config.AssumeRoleDurationSeconds = v
		}

		if v, ok := m["external_id"].(string); ok && v != "" {
			config.AssumeRoleExternalID = v
		}

		if v, ok := m["policy"].(string); ok && v != "" {
			config.AssumeRolePolicy = v
		}

		if policyARNSet, ok := m["policy_arns"].(*schema.Set); ok && policyARNSet.Len() > 0 {
			for _, policyARNRaw := range policyARNSet.List() {
				policyARN, ok := policyARNRaw.(string)

				if !ok {
					continue
				}

				config.AssumeRolePolicyARNs = append(config.AssumeRolePolicyARNs, policyARN)
			}
		}

		if v, ok := m["role_arn"].(string); ok && v != "" {
			config.AssumeRoleARN = v
		}

		if v, ok := m["session_name"].(string); ok && v != "" {
			config.AssumeRoleSessionName = v
		}

		if tagMapRaw, ok := m["tags"].(map[string]interface{}); ok && len(tagMapRaw) > 0 {
			config.AssumeRoleTags = make(map[string]string)

			for k, vRaw := range tagMapRaw {
				v, ok := vRaw.(string)

				if !ok {
					continue
				}

				config.AssumeRoleTags[k] = v
			}
		}

		if transitiveTagKeySet, ok := m["transitive_tag_keys"].(*schema.Set); ok && transitiveTagKeySet.Len() > 0 {
			for _, transitiveTagKeyRaw := range transitiveTagKeySet.List() {
				transitiveTagKey, ok := transitiveTagKeyRaw.(string)

				if !ok {
					continue
				}

				config.AssumeRoleTransitiveTagKeys = append(config.AssumeRoleTransitiveTagKeys, transitiveTagKey)
			}
		}

		log.Printf("[INFO] assume_role configuration set: (ARN: %q, SessionID: %q, ExternalID: %q)", config.AssumeRoleARN, config.AssumeRoleSessionName, config.AssumeRoleExternalID)
	}

	endpointsSet := d.Get("endpoints").(*schema.Set)

	for _, endpointsSetI := range endpointsSet.List() {
		endpoints := endpointsSetI.(map[string]interface{})

		for _, hclKey := range conns.HCLKeys() {
			var serviceKey string
			var err error
			if serviceKey, err = conns.ServiceForHCLKey(hclKey); err != nil {
				return nil, fmt.Errorf("failed to assign endpoint (%s): %w", hclKey, err)
			}

			if config.Endpoints[serviceKey] == "" && endpoints[hclKey].(string) != "" {
				config.Endpoints[serviceKey] = endpoints[hclKey].(string)
			}
		}
	}

	if v, ok := d.GetOk("allowed_account_ids"); ok {
		for _, accountIDRaw := range v.(*schema.Set).List() {
			config.AllowedAccountIds = append(config.AllowedAccountIds, accountIDRaw.(string))
		}
	}

	if v, ok := d.GetOk("forbidden_account_ids"); ok {
		for _, accountIDRaw := range v.(*schema.Set).List() {
			config.ForbiddenAccountIds = append(config.ForbiddenAccountIds, accountIDRaw.(string))
		}
	}

	return config.Client()
}

func assumeRoleSchema() *schema.Schema {
	return &schema.Schema{
		Type:     schema.TypeList,
		Optional: true,
		MaxItems: 1,
		Elem: &schema.Resource{
			Schema: map[string]*schema.Schema{
				"duration_seconds": {
					Type:         schema.TypeInt,
					Optional:     true,
					Description:  "The duration, in seconds, of the role session.",
					ValidateFunc: validation.IntBetween(900, 43200),
				},
				"external_id": {
					Type:        schema.TypeString,
					Optional:    true,
					Description: "A unique identifier that might be required when you assume a role in another account.",
					ValidateFunc: validation.All(
						validation.StringLenBetween(2, 1224),
						validation.StringMatch(regexp.MustCompile(`[\w+=,.@:\/\-]*`), ""),
					),
				},
				"policy": {
					Type:         schema.TypeString,
					Optional:     true,
					Description:  "IAM Policy JSON describing further restricting permissions for the IAM Role being assumed.",
					ValidateFunc: validation.StringIsJSON,
				},
				"policy_arns": {
					Type:        schema.TypeSet,
					Optional:    true,
					Description: "Amazon Resource Names (ARNs) of IAM Policies describing further restricting permissions for the IAM Role being assumed.",
					Elem: &schema.Schema{
						Type:         schema.TypeString,
						ValidateFunc: verify.ValidARN,
					},
				},
				"role_arn": {
					Type:         schema.TypeString,
					Optional:     true,
					Description:  "Amazon Resource Name of an IAM Role to assume prior to making API calls.",
					ValidateFunc: verify.ValidARN,
				},
				"session_name": {
					Type:        schema.TypeString,
					Optional:    true,
					Description: "An identifier for the assumed role session.",
					ValidateFunc: validation.All(
						validation.StringLenBetween(2, 64),
						validation.StringMatch(regexp.MustCompile(`[\w+=,.@\-]*`), ""),
					),
				},
				"tags": {
					Type:        schema.TypeMap,
					Optional:    true,
					Description: "Assume role session tags.",
					Elem:        &schema.Schema{Type: schema.TypeString},
				},
				"transitive_tag_keys": {
					Type:        schema.TypeSet,
					Optional:    true,
					Description: "Assume role session tag keys to pass to any subsequent sessions.",
					Elem:        &schema.Schema{Type: schema.TypeString},
				},
			},
		},
	}
}

func endpointsSchema() *schema.Schema {
	endpointsAttributes := make(map[string]*schema.Schema)

	for _, serviceKey := range conns.HCLKeys() {
		endpointsAttributes[serviceKey] = &schema.Schema{
			Type:        schema.TypeString,
			Optional:    true,
			Default:     "",
			Description: descriptions["endpoint"],
		}
	}

	return &schema.Schema{
		Type:     schema.TypeSet,
		Optional: true,
		Elem: &schema.Resource{
			Schema: endpointsAttributes,
		},
	}
}

func expandProviderDefaultTags(l []interface{}) *tftags.DefaultConfig {
	if len(l) == 0 || l[0] == nil {
		return nil
	}

	defaultConfig := &tftags.DefaultConfig{}
	m := l[0].(map[string]interface{})

	if v, ok := m["tags"].(map[string]interface{}); ok {
		defaultConfig.Tags = tftags.New(v)
	}
	return defaultConfig
}

func expandProviderIgnoreTags(l []interface{}) *tftags.IgnoreConfig {
	if len(l) == 0 || l[0] == nil {
		return nil
	}

	ignoreConfig := &tftags.IgnoreConfig{}
	m := l[0].(map[string]interface{})

	if v, ok := m["keys"].(*schema.Set); ok {
		ignoreConfig.Keys = tftags.New(v.List())
	}

	if v, ok := m["key_prefixes"].(*schema.Set); ok {
		ignoreConfig.KeyPrefixes = tftags.New(v.List())
	}

	return ignoreConfig
}<|MERGE_RESOLUTION|>--- conflicted
+++ resolved
@@ -1598,11 +1598,8 @@
 			"aws_s3_bucket_policy":                            s3.ResourceBucketPolicy(),
 			"aws_s3_bucket_public_access_block":               s3.ResourceBucketPublicAccessBlock(),
 			"aws_s3_bucket_replication_configuration":         s3.ResourceBucketReplicationConfiguration(),
-<<<<<<< HEAD
 			"aws_s3_bucket_versioning":                        s3.ResourceBucketVersioning(),
-=======
 			"aws_s3_bucket_website_configuration":             s3.ResourceBucketWebsiteConfiguration(),
->>>>>>> 7f33b643
 			"aws_s3_object_copy":                              s3.ResourceObjectCopy(),
 
 			"aws_s3_access_point":                             s3control.ResourceAccessPoint(),
