--- conflicted
+++ resolved
@@ -48,13 +48,8 @@
 	sgName := fmt.Sprintf("tf_acc_sg_lambda_func_basic_%s", rString)
 
 	resource.ParallelTest(t, resource.TestCase{
-<<<<<<< HEAD
-		PreCheck:                 func() { acctest.PreCheck(ctx, t) },
-		ErrorCheck:               acctest.ErrorCheck(t, lambda.EndpointsID),
-=======
-		PreCheck:                 func() { acctest.PreCheck(t) },
-		ErrorCheck:               acctest.ErrorCheck(t, names.LambdaEndpointID),
->>>>>>> 78d002fe
+		PreCheck:                 func() { acctest.PreCheck(ctx, t) },
+		ErrorCheck:               acctest.ErrorCheck(t, lambda.EndpointsID),
 		ProtoV5ProviderFactories: acctest.ProtoV5ProviderFactories,
 		CheckDestroy:             testAccCheckFunctionDestroy(ctx),
 		Steps: []resource.TestStep{
@@ -93,13 +88,8 @@
 	resourceName := "aws_lambda_function.test"
 
 	resource.ParallelTest(t, resource.TestCase{
-<<<<<<< HEAD
-		PreCheck:                 func() { acctest.PreCheck(ctx, t) },
-		ErrorCheck:               acctest.ErrorCheck(t, lambda.EndpointsID),
-=======
-		PreCheck:                 func() { acctest.PreCheck(t) },
-		ErrorCheck:               acctest.ErrorCheck(t, names.LambdaEndpointID),
->>>>>>> 78d002fe
+		PreCheck:                 func() { acctest.PreCheck(ctx, t) },
+		ErrorCheck:               acctest.ErrorCheck(t, lambda.EndpointsID),
 		ProtoV5ProviderFactories: acctest.ProtoV5ProviderFactories,
 		CheckDestroy:             testAccCheckFunctionDestroy(ctx),
 		Steps: []resource.TestStep{
@@ -122,13 +112,8 @@
 	resourceName := "aws_lambda_function.test"
 
 	resource.ParallelTest(t, resource.TestCase{
-<<<<<<< HEAD
-		PreCheck:                 func() { acctest.PreCheck(ctx, t) },
-		ErrorCheck:               acctest.ErrorCheck(t, lambda.EndpointsID),
-=======
-		PreCheck:                 func() { acctest.PreCheck(t) },
-		ErrorCheck:               acctest.ErrorCheck(t, names.LambdaEndpointID),
->>>>>>> 78d002fe
+		PreCheck:                 func() { acctest.PreCheck(ctx, t) },
+		ErrorCheck:               acctest.ErrorCheck(t, lambda.EndpointsID),
 		ProtoV5ProviderFactories: acctest.ProtoV5ProviderFactories,
 		CheckDestroy:             testAccCheckFunctionDestroy(ctx),
 		Steps: []resource.TestStep{
@@ -187,13 +172,8 @@
 	var timeBeforeUpdate time.Time
 
 	resource.ParallelTest(t, resource.TestCase{
-<<<<<<< HEAD
-		PreCheck:                 func() { acctest.PreCheck(ctx, t) },
-		ErrorCheck:               acctest.ErrorCheck(t, lambda.EndpointsID),
-=======
-		PreCheck:                 func() { acctest.PreCheck(t) },
-		ErrorCheck:               acctest.ErrorCheck(t, names.LambdaEndpointID),
->>>>>>> 78d002fe
+		PreCheck:                 func() { acctest.PreCheck(ctx, t) },
+		ErrorCheck:               acctest.ErrorCheck(t, lambda.EndpointsID),
 		ProtoV5ProviderFactories: acctest.ProtoV5ProviderFactories,
 		CheckDestroy:             testAccCheckFunctionDestroy(ctx),
 		Steps: []resource.TestStep{
@@ -245,16 +225,11 @@
 	cscUpdateResourceName := "aws_lambda_code_signing_config.code_signing_config_2"
 
 	resource.ParallelTest(t, resource.TestCase{
-<<<<<<< HEAD
 		PreCheck: func() {
 			acctest.PreCheck(ctx, t)
 			testAccPreCheckSignerSigningProfile(ctx, t, "AWSLambda-SHA384-ECDSA")
 		},
 		ErrorCheck:               acctest.ErrorCheck(t, lambda.EndpointsID),
-=======
-		PreCheck:                 func() { acctest.PreCheck(t); testAccPreCheckSignerSigningProfile(ctx, t, "AWSLambda-SHA384-ECDSA") },
-		ErrorCheck:               acctest.ErrorCheck(t, names.LambdaEndpointID),
->>>>>>> 78d002fe
 		ProtoV5ProviderFactories: acctest.ProtoV5ProviderFactories,
 		CheckDestroy:             testAccCheckFunctionDestroy(ctx),
 		Steps: []resource.TestStep{
@@ -306,13 +281,8 @@
 	resourceName := "aws_lambda_function.test"
 
 	resource.ParallelTest(t, resource.TestCase{
-<<<<<<< HEAD
-		PreCheck:                 func() { acctest.PreCheck(ctx, t) },
-		ErrorCheck:               acctest.ErrorCheck(t, lambda.EndpointsID),
-=======
-		PreCheck:                 func() { acctest.PreCheck(t) },
-		ErrorCheck:               acctest.ErrorCheck(t, names.LambdaEndpointID),
->>>>>>> 78d002fe
+		PreCheck:                 func() { acctest.PreCheck(ctx, t) },
+		ErrorCheck:               acctest.ErrorCheck(t, lambda.EndpointsID),
 		ProtoV5ProviderFactories: acctest.ProtoV5ProviderFactories,
 		CheckDestroy:             testAccCheckFunctionDestroy(ctx),
 		Steps: []resource.TestStep{
@@ -351,13 +321,8 @@
 	resourceName := "aws_lambda_function.test"
 
 	resource.ParallelTest(t, resource.TestCase{
-<<<<<<< HEAD
-		PreCheck:                 func() { acctest.PreCheck(ctx, t) },
-		ErrorCheck:               acctest.ErrorCheck(t, lambda.EndpointsID),
-=======
-		PreCheck:                 func() { acctest.PreCheck(t) },
-		ErrorCheck:               acctest.ErrorCheck(t, names.LambdaEndpointID),
->>>>>>> 78d002fe
+		PreCheck:                 func() { acctest.PreCheck(ctx, t) },
+		ErrorCheck:               acctest.ErrorCheck(t, lambda.EndpointsID),
 		ProtoV5ProviderFactories: acctest.ProtoV5ProviderFactories,
 		CheckDestroy:             testAccCheckFunctionDestroy(ctx),
 		Steps: []resource.TestStep{
@@ -397,13 +362,8 @@
 	rName := sdkacctest.RandomWithPrefix(acctest.ResourcePrefix)
 
 	resource.ParallelTest(t, resource.TestCase{
-<<<<<<< HEAD
-		PreCheck:                 func() { acctest.PreCheck(ctx, t) },
-		ErrorCheck:               acctest.ErrorCheck(t, lambda.EndpointsID),
-=======
-		PreCheck:                 func() { acctest.PreCheck(t) },
-		ErrorCheck:               acctest.ErrorCheck(t, names.LambdaEndpointID),
->>>>>>> 78d002fe
+		PreCheck:                 func() { acctest.PreCheck(ctx, t) },
+		ErrorCheck:               acctest.ErrorCheck(t, lambda.EndpointsID),
 		ProtoV5ProviderFactories: acctest.ProtoV5ProviderFactories,
 		CheckDestroy:             testAccCheckFunctionDestroy(ctx),
 		Steps: []resource.TestStep{
@@ -426,13 +386,8 @@
 	resourceName := "aws_lambda_function.test"
 
 	resource.ParallelTest(t, resource.TestCase{
-<<<<<<< HEAD
-		PreCheck:                 func() { acctest.PreCheck(ctx, t) },
-		ErrorCheck:               acctest.ErrorCheck(t, lambda.EndpointsID),
-=======
-		PreCheck:                 func() { acctest.PreCheck(t) },
-		ErrorCheck:               acctest.ErrorCheck(t, names.LambdaEndpointID),
->>>>>>> 78d002fe
+		PreCheck:                 func() { acctest.PreCheck(ctx, t) },
+		ErrorCheck:               acctest.ErrorCheck(t, lambda.EndpointsID),
 		ProtoV5ProviderFactories: acctest.ProtoV5ProviderFactories,
 		CheckDestroy:             testAccCheckFunctionDestroy(ctx),
 		Steps: []resource.TestStep{
@@ -486,13 +441,8 @@
 	resourceName := "aws_lambda_function.test"
 
 	resource.ParallelTest(t, resource.TestCase{
-<<<<<<< HEAD
-		PreCheck:                 func() { acctest.PreCheck(ctx, t) },
-		ErrorCheck:               acctest.ErrorCheck(t, lambda.EndpointsID),
-=======
-		PreCheck:                 func() { acctest.PreCheck(t) },
-		ErrorCheck:               acctest.ErrorCheck(t, names.LambdaEndpointID),
->>>>>>> 78d002fe
+		PreCheck:                 func() { acctest.PreCheck(ctx, t) },
+		ErrorCheck:               acctest.ErrorCheck(t, lambda.EndpointsID),
 		ProtoV5ProviderFactories: acctest.ProtoV5ProviderFactories,
 		CheckDestroy:             testAccCheckFunctionDestroy(ctx),
 		Steps: []resource.TestStep{
@@ -526,13 +476,8 @@
 	kmsKey2ResourceName := "aws_kms_key.test2"
 
 	resource.ParallelTest(t, resource.TestCase{
-<<<<<<< HEAD
-		PreCheck:                 func() { acctest.PreCheck(ctx, t) },
-		ErrorCheck:               acctest.ErrorCheck(t, lambda.EndpointsID),
-=======
-		PreCheck:                 func() { acctest.PreCheck(t) },
-		ErrorCheck:               acctest.ErrorCheck(t, names.LambdaEndpointID),
->>>>>>> 78d002fe
+		PreCheck:                 func() { acctest.PreCheck(ctx, t) },
+		ErrorCheck:               acctest.ErrorCheck(t, lambda.EndpointsID),
 		ProtoV5ProviderFactories: acctest.ProtoV5ProviderFactories,
 		CheckDestroy:             testAccCheckFunctionDestroy(ctx),
 		Steps: []resource.TestStep{
@@ -576,13 +521,8 @@
 	rName := sdkacctest.RandomWithPrefix(acctest.ResourcePrefix)
 
 	resource.ParallelTest(t, resource.TestCase{
-<<<<<<< HEAD
-		PreCheck:                 func() { acctest.PreCheck(ctx, t) },
-		ErrorCheck:               acctest.ErrorCheck(t, lambda.EndpointsID),
-=======
-		PreCheck:                 func() { acctest.PreCheck(t) },
-		ErrorCheck:               acctest.ErrorCheck(t, names.LambdaEndpointID),
->>>>>>> 78d002fe
+		PreCheck:                 func() { acctest.PreCheck(ctx, t) },
+		ErrorCheck:               acctest.ErrorCheck(t, lambda.EndpointsID),
 		ProtoV5ProviderFactories: acctest.ProtoV5ProviderFactories,
 		CheckDestroy:             testAccCheckFunctionDestroy(ctx),
 		Steps: []resource.TestStep{
@@ -607,13 +547,8 @@
 	version := "1"
 
 	resource.ParallelTest(t, resource.TestCase{
-<<<<<<< HEAD
-		PreCheck:                 func() { acctest.PreCheck(ctx, t) },
-		ErrorCheck:               acctest.ErrorCheck(t, lambda.EndpointsID),
-=======
-		PreCheck:                 func() { acctest.PreCheck(t) },
-		ErrorCheck:               acctest.ErrorCheck(t, names.LambdaEndpointID),
->>>>>>> 78d002fe
+		PreCheck:                 func() { acctest.PreCheck(ctx, t) },
+		ErrorCheck:               acctest.ErrorCheck(t, lambda.EndpointsID),
 		ProtoV5ProviderFactories: acctest.ProtoV5ProviderFactories,
 		CheckDestroy:             testAccCheckFunctionDestroy(ctx),
 		Steps: []resource.TestStep{
@@ -657,13 +592,8 @@
 	versionUpdated := "3"
 
 	resource.ParallelTest(t, resource.TestCase{
-<<<<<<< HEAD
-		PreCheck:                 func() { acctest.PreCheck(ctx, t) },
-		ErrorCheck:               acctest.ErrorCheck(t, lambda.EndpointsID),
-=======
-		PreCheck:                 func() { acctest.PreCheck(t) },
-		ErrorCheck:               acctest.ErrorCheck(t, names.LambdaEndpointID),
->>>>>>> 78d002fe
+		PreCheck:                 func() { acctest.PreCheck(ctx, t) },
+		ErrorCheck:               acctest.ErrorCheck(t, lambda.EndpointsID),
 		ProtoV5ProviderFactories: acctest.ProtoV5ProviderFactories,
 		CheckDestroy:             testAccCheckFunctionDestroy(ctx),
 		Steps: []resource.TestStep{
@@ -733,13 +663,8 @@
 	publishedVersion := "1"
 
 	resource.ParallelTest(t, resource.TestCase{
-<<<<<<< HEAD
-		PreCheck:                 func() { acctest.PreCheck(ctx, t) },
-		ErrorCheck:               acctest.ErrorCheck(t, lambda.EndpointsID),
-=======
-		PreCheck:                 func() { acctest.PreCheck(t) },
-		ErrorCheck:               acctest.ErrorCheck(t, names.LambdaEndpointID),
->>>>>>> 78d002fe
+		PreCheck:                 func() { acctest.PreCheck(ctx, t) },
+		ErrorCheck:               acctest.ErrorCheck(t, lambda.EndpointsID),
 		ProtoV5ProviderFactories: acctest.ProtoV5ProviderFactories,
 		CheckDestroy:             testAccCheckFunctionDestroy(ctx),
 		Steps: []resource.TestStep{
@@ -796,13 +721,8 @@
 	unpublishedVersion := publishedVersion // Should remain the last published version
 
 	resource.ParallelTest(t, resource.TestCase{
-<<<<<<< HEAD
-		PreCheck:                 func() { acctest.PreCheck(ctx, t) },
-		ErrorCheck:               acctest.ErrorCheck(t, lambda.EndpointsID),
-=======
-		PreCheck:                 func() { acctest.PreCheck(t) },
-		ErrorCheck:               acctest.ErrorCheck(t, names.LambdaEndpointID),
->>>>>>> 78d002fe
+		PreCheck:                 func() { acctest.PreCheck(ctx, t) },
+		ErrorCheck:               acctest.ErrorCheck(t, lambda.EndpointsID),
 		ProtoV5ProviderFactories: acctest.ProtoV5ProviderFactories,
 		CheckDestroy:             testAccCheckFunctionDestroy(ctx),
 		Steps: []resource.TestStep{
@@ -846,13 +766,8 @@
 	resourceName := "aws_lambda_function.test"
 
 	resource.ParallelTest(t, resource.TestCase{
-<<<<<<< HEAD
-		PreCheck:                 func() { acctest.PreCheck(ctx, t) },
-		ErrorCheck:               acctest.ErrorCheck(t, lambda.EndpointsID),
-=======
-		PreCheck:                 func() { acctest.PreCheck(t) },
-		ErrorCheck:               acctest.ErrorCheck(t, names.LambdaEndpointID),
->>>>>>> 78d002fe
+		PreCheck:                 func() { acctest.PreCheck(ctx, t) },
+		ErrorCheck:               acctest.ErrorCheck(t, lambda.EndpointsID),
 		ProtoV5ProviderFactories: acctest.ProtoV5ProviderFactories,
 		CheckDestroy:             testAccCheckFunctionDestroy(ctx),
 		Steps: []resource.TestStep{
@@ -894,13 +809,8 @@
 	resourceName := "aws_lambda_function.test"
 
 	resource.ParallelTest(t, resource.TestCase{
-<<<<<<< HEAD
-		PreCheck:                 func() { acctest.PreCheck(ctx, t) },
-		ErrorCheck:               acctest.ErrorCheck(t, lambda.EndpointsID),
-=======
-		PreCheck:                 func() { acctest.PreCheck(t) },
-		ErrorCheck:               acctest.ErrorCheck(t, names.LambdaEndpointID),
->>>>>>> 78d002fe
+		PreCheck:                 func() { acctest.PreCheck(ctx, t) },
+		ErrorCheck:               acctest.ErrorCheck(t, lambda.EndpointsID),
 		ProtoV5ProviderFactories: acctest.ProtoV5ProviderFactories,
 		CheckDestroy:             testAccCheckFunctionDestroy(ctx),
 		Steps: []resource.TestStep{
@@ -939,13 +849,8 @@
 	rName := sdkacctest.RandomWithPrefix(acctest.ResourcePrefix)
 
 	resource.ParallelTest(t, resource.TestCase{
-<<<<<<< HEAD
-		PreCheck:                 func() { acctest.PreCheck(ctx, t) },
-		ErrorCheck:               acctest.ErrorCheck(t, lambda.EndpointsID),
-=======
-		PreCheck:                 func() { acctest.PreCheck(t) },
-		ErrorCheck:               acctest.ErrorCheck(t, names.LambdaEndpointID),
->>>>>>> 78d002fe
+		PreCheck:                 func() { acctest.PreCheck(ctx, t) },
+		ErrorCheck:               acctest.ErrorCheck(t, lambda.EndpointsID),
 		ProtoV5ProviderFactories: acctest.ProtoV5ProviderFactories,
 		CheckDestroy:             testAccCheckFunctionDestroy(ctx),
 		Steps: []resource.TestStep{
@@ -969,13 +874,8 @@
 	resourceName := "aws_lambda_function.test"
 
 	resource.ParallelTest(t, resource.TestCase{
-<<<<<<< HEAD
-		PreCheck:                 func() { acctest.PreCheck(ctx, t) },
-		ErrorCheck:               acctest.ErrorCheck(t, lambda.EndpointsID),
-=======
-		PreCheck:                 func() { acctest.PreCheck(t) },
-		ErrorCheck:               acctest.ErrorCheck(t, names.LambdaEndpointID),
->>>>>>> 78d002fe
+		PreCheck:                 func() { acctest.PreCheck(ctx, t) },
+		ErrorCheck:               acctest.ErrorCheck(t, lambda.EndpointsID),
 		ProtoV5ProviderFactories: acctest.ProtoV5ProviderFactories,
 		CheckDestroy:             testAccCheckFunctionDestroy(ctx),
 		Steps: []resource.TestStep{
@@ -1045,13 +945,8 @@
 	resourceName := "aws_lambda_function.test"
 
 	resource.ParallelTest(t, resource.TestCase{
-<<<<<<< HEAD
-		PreCheck:                 func() { acctest.PreCheck(ctx, t) },
-		ErrorCheck:               acctest.ErrorCheck(t, lambda.EndpointsID),
-=======
-		PreCheck:                 func() { acctest.PreCheck(t) },
-		ErrorCheck:               acctest.ErrorCheck(t, names.LambdaEndpointID),
->>>>>>> 78d002fe
+		PreCheck:                 func() { acctest.PreCheck(ctx, t) },
+		ErrorCheck:               acctest.ErrorCheck(t, lambda.EndpointsID),
 		ProtoV5ProviderFactories: acctest.ProtoV5ProviderFactories,
 		CheckDestroy:             testAccCheckFunctionDestroy(ctx),
 		Steps: []resource.TestStep{
@@ -1108,13 +1003,8 @@
 	resourceName := "aws_lambda_function.test"
 
 	resource.ParallelTest(t, resource.TestCase{
-<<<<<<< HEAD
-		PreCheck:                 func() { acctest.PreCheck(ctx, t) },
-		ErrorCheck:               acctest.ErrorCheck(t, lambda.EndpointsID),
-=======
-		PreCheck:                 func() { acctest.PreCheck(t) },
-		ErrorCheck:               acctest.ErrorCheck(t, names.LambdaEndpointID),
->>>>>>> 78d002fe
+		PreCheck:                 func() { acctest.PreCheck(ctx, t) },
+		ErrorCheck:               acctest.ErrorCheck(t, lambda.EndpointsID),
 		ProtoV5ProviderFactories: acctest.ProtoV5ProviderFactories,
 		CheckDestroy:             testAccCheckFunctionDestroy(ctx),
 		Steps: []resource.TestStep{
@@ -1164,13 +1054,8 @@
 	resourceName := "aws_lambda_function.test"
 
 	resource.ParallelTest(t, resource.TestCase{
-<<<<<<< HEAD
-		PreCheck:                 func() { acctest.PreCheck(ctx, t) },
-		ErrorCheck:               acctest.ErrorCheck(t, lambda.EndpointsID),
-=======
-		PreCheck:                 func() { acctest.PreCheck(t) },
-		ErrorCheck:               acctest.ErrorCheck(t, names.LambdaEndpointID),
->>>>>>> 78d002fe
+		PreCheck:                 func() { acctest.PreCheck(ctx, t) },
+		ErrorCheck:               acctest.ErrorCheck(t, lambda.EndpointsID),
 		ProtoV5ProviderFactories: acctest.ProtoV5ProviderFactories,
 		CheckDestroy:             testAccCheckFunctionDestroy(ctx),
 		Steps: []resource.TestStep{
@@ -1220,13 +1105,8 @@
 	resourceName := "aws_lambda_function.test"
 
 	resource.ParallelTest(t, resource.TestCase{
-<<<<<<< HEAD
-		PreCheck:                 func() { acctest.PreCheck(ctx, t) },
-		ErrorCheck:               acctest.ErrorCheck(t, lambda.EndpointsID),
-=======
-		PreCheck:                 func() { acctest.PreCheck(t) },
-		ErrorCheck:               acctest.ErrorCheck(t, names.LambdaEndpointID),
->>>>>>> 78d002fe
+		PreCheck:                 func() { acctest.PreCheck(ctx, t) },
+		ErrorCheck:               acctest.ErrorCheck(t, lambda.EndpointsID),
 		ProtoV5ProviderFactories: acctest.ProtoV5ProviderFactories,
 		CheckDestroy:             testAccCheckFunctionDestroy(ctx),
 		Steps: []resource.TestStep{
@@ -1272,13 +1152,8 @@
 	resourceName := "aws_lambda_function.test"
 
 	resource.ParallelTest(t, resource.TestCase{
-<<<<<<< HEAD
-		PreCheck:                 func() { acctest.PreCheck(ctx, t) },
-		ErrorCheck:               acctest.ErrorCheck(t, lambda.EndpointsID),
-=======
-		PreCheck:                 func() { acctest.PreCheck(t) },
-		ErrorCheck:               acctest.ErrorCheck(t, names.LambdaEndpointID),
->>>>>>> 78d002fe
+		PreCheck:                 func() { acctest.PreCheck(ctx, t) },
+		ErrorCheck:               acctest.ErrorCheck(t, lambda.EndpointsID),
 		ProtoV5ProviderFactories: acctest.ProtoV5ProviderFactories,
 		CheckDestroy:             testAccCheckFunctionDestroy(ctx),
 
@@ -1320,13 +1195,8 @@
 	resourceName := "aws_lambda_function.test"
 
 	resource.ParallelTest(t, resource.TestCase{
-<<<<<<< HEAD
 		PreCheck:                 func() { acctest.PreCheck(ctx, t); acctest.PreCheckPartitionNot(t, endpoints.AwsUsGovPartitionID) },
 		ErrorCheck:               acctest.ErrorCheck(t, lambda.EndpointsID),
-=======
-		PreCheck:                 func() { acctest.PreCheck(t); acctest.PreCheckPartitionNot(t, endpoints.AwsUsGovPartitionID) },
-		ErrorCheck:               acctest.ErrorCheck(t, names.LambdaEndpointID),
->>>>>>> 78d002fe
 		ProtoV5ProviderFactories: acctest.ProtoV5ProviderFactories,
 		CheckDestroy:             testAccCheckFunctionDestroy(ctx),
 		Steps: []resource.TestStep{
@@ -1371,13 +1241,8 @@
 	resourceName := "aws_lambda_function.test"
 
 	resource.ParallelTest(t, resource.TestCase{
-<<<<<<< HEAD
-		PreCheck:                 func() { acctest.PreCheck(ctx, t) },
-		ErrorCheck:               acctest.ErrorCheck(t, lambda.EndpointsID),
-=======
-		PreCheck:                 func() { acctest.PreCheck(t) },
-		ErrorCheck:               acctest.ErrorCheck(t, names.LambdaEndpointID),
->>>>>>> 78d002fe
+		PreCheck:                 func() { acctest.PreCheck(ctx, t) },
+		ErrorCheck:               acctest.ErrorCheck(t, lambda.EndpointsID),
 		ProtoV5ProviderFactories: acctest.ProtoV5ProviderFactories,
 		CheckDestroy:             testAccCheckFunctionDestroy(ctx),
 		Steps: []resource.TestStep{
@@ -1410,13 +1275,8 @@
 	resourceName := "aws_lambda_function.test"
 
 	resource.ParallelTest(t, resource.TestCase{
-<<<<<<< HEAD
-		PreCheck:                 func() { acctest.PreCheck(ctx, t) },
-		ErrorCheck:               acctest.ErrorCheck(t, lambda.EndpointsID),
-=======
-		PreCheck:                 func() { acctest.PreCheck(t) },
-		ErrorCheck:               acctest.ErrorCheck(t, names.LambdaEndpointID),
->>>>>>> 78d002fe
+		PreCheck:                 func() { acctest.PreCheck(ctx, t) },
+		ErrorCheck:               acctest.ErrorCheck(t, lambda.EndpointsID),
 		ProtoV5ProviderFactories: acctest.ProtoV5ProviderFactories,
 		CheckDestroy:             testAccCheckFunctionDestroy(ctx),
 		Steps: []resource.TestStep{
@@ -1449,13 +1309,8 @@
 	resourceName := "aws_lambda_function.test"
 
 	resource.ParallelTest(t, resource.TestCase{
-<<<<<<< HEAD
-		PreCheck:                 func() { acctest.PreCheck(ctx, t) },
-		ErrorCheck:               acctest.ErrorCheck(t, lambda.EndpointsID),
-=======
-		PreCheck:                 func() { acctest.PreCheck(t) },
-		ErrorCheck:               acctest.ErrorCheck(t, names.LambdaEndpointID),
->>>>>>> 78d002fe
+		PreCheck:                 func() { acctest.PreCheck(ctx, t) },
+		ErrorCheck:               acctest.ErrorCheck(t, lambda.EndpointsID),
 		ProtoV5ProviderFactories: acctest.ProtoV5ProviderFactories,
 		CheckDestroy:             testAccCheckFunctionDestroy(ctx),
 		Steps: []resource.TestStep{
@@ -1496,13 +1351,8 @@
 	resourceName := "aws_lambda_function.test"
 
 	resource.ParallelTest(t, resource.TestCase{
-<<<<<<< HEAD
-		PreCheck:                 func() { acctest.PreCheck(ctx, t) },
-		ErrorCheck:               acctest.ErrorCheck(t, lambda.EndpointsID),
-=======
-		PreCheck:                 func() { acctest.PreCheck(t) },
-		ErrorCheck:               acctest.ErrorCheck(t, names.LambdaEndpointID),
->>>>>>> 78d002fe
+		PreCheck:                 func() { acctest.PreCheck(ctx, t) },
+		ErrorCheck:               acctest.ErrorCheck(t, lambda.EndpointsID),
 		ProtoV5ProviderFactories: acctest.ProtoV5ProviderFactories,
 		CheckDestroy:             testAccCheckFunctionDestroy(ctx),
 		Steps: []resource.TestStep{
@@ -1537,13 +1387,8 @@
 	resourceName := "aws_lambda_function.test"
 
 	resource.ParallelTest(t, resource.TestCase{
-<<<<<<< HEAD
-		PreCheck:                 func() { acctest.PreCheck(ctx, t) },
-		ErrorCheck:               acctest.ErrorCheck(t, lambda.EndpointsID),
-=======
-		PreCheck:                 func() { acctest.PreCheck(t) },
-		ErrorCheck:               acctest.ErrorCheck(t, names.LambdaEndpointID),
->>>>>>> 78d002fe
+		PreCheck:                 func() { acctest.PreCheck(ctx, t) },
+		ErrorCheck:               acctest.ErrorCheck(t, lambda.EndpointsID),
 		ProtoV5ProviderFactories: acctest.ProtoV5ProviderFactories,
 		CheckDestroy:             testAccCheckFunctionDestroy(ctx),
 		Steps: []resource.TestStep{
@@ -1582,13 +1427,8 @@
 	resourceName := "aws_lambda_function.test"
 
 	resource.ParallelTest(t, resource.TestCase{
-<<<<<<< HEAD
-		PreCheck:                 func() { acctest.PreCheck(ctx, t) },
-		ErrorCheck:               acctest.ErrorCheck(t, lambda.EndpointsID),
-=======
-		PreCheck:                 func() { acctest.PreCheck(t) },
-		ErrorCheck:               acctest.ErrorCheck(t, names.LambdaEndpointID),
->>>>>>> 78d002fe
+		PreCheck:                 func() { acctest.PreCheck(ctx, t) },
+		ErrorCheck:               acctest.ErrorCheck(t, lambda.EndpointsID),
 		ProtoV5ProviderFactories: acctest.ProtoV5ProviderFactories,
 		CheckDestroy:             testAccCheckFunctionDestroy(ctx),
 		Steps: []resource.TestStep{
@@ -1636,13 +1476,8 @@
 	resourceName := "aws_lambda_function.test"
 
 	resource.ParallelTest(t, resource.TestCase{
-<<<<<<< HEAD
-		PreCheck:                 func() { acctest.PreCheck(ctx, t) },
-		ErrorCheck:               acctest.ErrorCheck(t, lambda.EndpointsID),
-=======
-		PreCheck:                 func() { acctest.PreCheck(t) },
-		ErrorCheck:               acctest.ErrorCheck(t, names.LambdaEndpointID),
->>>>>>> 78d002fe
+		PreCheck:                 func() { acctest.PreCheck(ctx, t) },
+		ErrorCheck:               acctest.ErrorCheck(t, lambda.EndpointsID),
 		ProtoV5ProviderFactories: acctest.ProtoV5ProviderFactories,
 		CheckDestroy:             testAccCheckFunctionDestroy(ctx),
 		Steps: []resource.TestStep{
@@ -1676,13 +1511,8 @@
 	resourceName := "aws_lambda_function.test"
 
 	resource.ParallelTest(t, resource.TestCase{
-<<<<<<< HEAD
-		PreCheck:                 func() { acctest.PreCheck(ctx, t) },
-		ErrorCheck:               acctest.ErrorCheck(t, lambda.EndpointsID),
-=======
-		PreCheck:                 func() { acctest.PreCheck(t) },
-		ErrorCheck:               acctest.ErrorCheck(t, names.LambdaEndpointID),
->>>>>>> 78d002fe
+		PreCheck:                 func() { acctest.PreCheck(ctx, t) },
+		ErrorCheck:               acctest.ErrorCheck(t, lambda.EndpointsID),
 		ProtoV5ProviderFactories: acctest.ProtoV5ProviderFactories,
 		CheckDestroy:             testAccCheckFunctionDestroy(ctx),
 		Steps: []resource.TestStep{
@@ -1723,13 +1553,8 @@
 	resourceName := "aws_lambda_function.test"
 
 	resource.ParallelTest(t, resource.TestCase{
-<<<<<<< HEAD
-		PreCheck:                 func() { acctest.PreCheck(ctx, t) },
-		ErrorCheck:               acctest.ErrorCheck(t, lambda.EndpointsID),
-=======
-		PreCheck:                 func() { acctest.PreCheck(t) },
-		ErrorCheck:               acctest.ErrorCheck(t, names.LambdaEndpointID),
->>>>>>> 78d002fe
+		PreCheck:                 func() { acctest.PreCheck(ctx, t) },
+		ErrorCheck:               acctest.ErrorCheck(t, lambda.EndpointsID),
 		ProtoV5ProviderFactories: acctest.ProtoV5ProviderFactories,
 		CheckDestroy:             testAccCheckFunctionDestroy(ctx),
 
@@ -1771,13 +1596,8 @@
 	vpcResourceName := "aws_vpc.test"
 
 	resource.ParallelTest(t, resource.TestCase{
-<<<<<<< HEAD
-		PreCheck:                 func() { acctest.PreCheck(ctx, t) },
-		ErrorCheck:               acctest.ErrorCheck(t, lambda.EndpointsID),
-=======
-		PreCheck:                 func() { acctest.PreCheck(t) },
-		ErrorCheck:               acctest.ErrorCheck(t, names.LambdaEndpointID),
->>>>>>> 78d002fe
+		PreCheck:                 func() { acctest.PreCheck(ctx, t) },
+		ErrorCheck:               acctest.ErrorCheck(t, lambda.EndpointsID),
 		ProtoV5ProviderFactories: acctest.ProtoV5ProviderFactories,
 		CheckDestroy:             testAccCheckFunctionDestroy(ctx),
 		Steps: []resource.TestStep{
@@ -1807,13 +1627,8 @@
 	vpcResourceName := "aws_vpc.test"
 
 	resource.ParallelTest(t, resource.TestCase{
-<<<<<<< HEAD
-		PreCheck:                 func() { acctest.PreCheck(ctx, t) },
-		ErrorCheck:               acctest.ErrorCheck(t, lambda.EndpointsID),
-=======
-		PreCheck:                 func() { acctest.PreCheck(t) },
-		ErrorCheck:               acctest.ErrorCheck(t, names.LambdaEndpointID),
->>>>>>> 78d002fe
+		PreCheck:                 func() { acctest.PreCheck(ctx, t) },
+		ErrorCheck:               acctest.ErrorCheck(t, lambda.EndpointsID),
 		ProtoV5ProviderFactories: acctest.ProtoV5ProviderFactories,
 		CheckDestroy:             testAccCheckFunctionDestroy(ctx),
 		Steps: []resource.TestStep{
@@ -1845,13 +1660,8 @@
 	replacementSGName := "aws_security_group.test_replacement"
 
 	resource.ParallelTest(t, resource.TestCase{
-<<<<<<< HEAD
-		PreCheck:                 func() { acctest.PreCheck(ctx, t) },
-		ErrorCheck:               acctest.ErrorCheck(t, lambda.EndpointsID),
-=======
-		PreCheck:                 func() { acctest.PreCheck(t) },
-		ErrorCheck:               acctest.ErrorCheck(t, names.LambdaEndpointID),
->>>>>>> 78d002fe
+		PreCheck:                 func() { acctest.PreCheck(ctx, t) },
+		ErrorCheck:               acctest.ErrorCheck(t, lambda.EndpointsID),
 		ProtoV5ProviderFactories: acctest.ProtoV5ProviderFactories,
 		CheckDestroy:             testAccCheckFunctionDestroy(ctx),
 		Steps: []resource.TestStep{
@@ -1879,13 +1689,8 @@
 	resourceName := "aws_lambda_function.test"
 
 	resource.ParallelTest(t, resource.TestCase{
-<<<<<<< HEAD
-		PreCheck:                 func() { acctest.PreCheck(ctx, t) },
-		ErrorCheck:               acctest.ErrorCheck(t, lambda.EndpointsID),
-=======
-		PreCheck:                 func() { acctest.PreCheck(t) },
-		ErrorCheck:               acctest.ErrorCheck(t, names.LambdaEndpointID),
->>>>>>> 78d002fe
+		PreCheck:                 func() { acctest.PreCheck(ctx, t) },
+		ErrorCheck:               acctest.ErrorCheck(t, lambda.EndpointsID),
 		ProtoV5ProviderFactories: acctest.ProtoV5ProviderFactories,
 		CheckDestroy:             testAccCheckFunctionDestroy(ctx),
 		Steps: []resource.TestStep{
@@ -1913,13 +1718,8 @@
 	resourceName := "aws_lambda_function.test"
 
 	resource.ParallelTest(t, resource.TestCase{
-<<<<<<< HEAD
-		PreCheck:                 func() { acctest.PreCheck(ctx, t) },
-		ErrorCheck:               acctest.ErrorCheck(t, lambda.EndpointsID),
-=======
-		PreCheck:                 func() { acctest.PreCheck(t) },
-		ErrorCheck:               acctest.ErrorCheck(t, names.LambdaEndpointID),
->>>>>>> 78d002fe
+		PreCheck:                 func() { acctest.PreCheck(ctx, t) },
+		ErrorCheck:               acctest.ErrorCheck(t, lambda.EndpointsID),
 		ProtoV5ProviderFactories: acctest.ProtoV5ProviderFactories,
 		CheckDestroy:             testAccCheckFunctionDestroy(ctx),
 		Steps: []resource.TestStep{
@@ -1959,13 +1759,8 @@
 	var timeBeforeUpdate time.Time
 
 	resource.ParallelTest(t, resource.TestCase{
-<<<<<<< HEAD
-		PreCheck:                 func() { acctest.PreCheck(ctx, t) },
-		ErrorCheck:               acctest.ErrorCheck(t, lambda.EndpointsID),
-=======
-		PreCheck:                 func() { acctest.PreCheck(t) },
-		ErrorCheck:               acctest.ErrorCheck(t, names.LambdaEndpointID),
->>>>>>> 78d002fe
+		PreCheck:                 func() { acctest.PreCheck(ctx, t) },
+		ErrorCheck:               acctest.ErrorCheck(t, lambda.EndpointsID),
 		ProtoV5ProviderFactories: acctest.ProtoV5ProviderFactories,
 		CheckDestroy:             testAccCheckFunctionDestroy(ctx),
 		Steps: []resource.TestStep{
@@ -2030,13 +1825,8 @@
 	defer os.Remove(updatedPath)
 
 	resource.ParallelTest(t, resource.TestCase{
-<<<<<<< HEAD
-		PreCheck:                 func() { acctest.PreCheck(ctx, t) },
-		ErrorCheck:               acctest.ErrorCheck(t, lambda.EndpointsID),
-=======
-		PreCheck:                 func() { acctest.PreCheck(t) },
-		ErrorCheck:               acctest.ErrorCheck(t, names.LambdaEndpointID),
->>>>>>> 78d002fe
+		PreCheck:                 func() { acctest.PreCheck(ctx, t) },
+		ErrorCheck:               acctest.ErrorCheck(t, lambda.EndpointsID),
 		ProtoV5ProviderFactories: acctest.ProtoV5ProviderFactories,
 		CheckDestroy:             testAccCheckFunctionDestroy(ctx),
 		Steps: []resource.TestStep{
@@ -2089,13 +1879,8 @@
 	key := "lambda-func.zip"
 
 	resource.ParallelTest(t, resource.TestCase{
-<<<<<<< HEAD
-		PreCheck:                 func() { acctest.PreCheck(ctx, t) },
-		ErrorCheck:               acctest.ErrorCheck(t, lambda.EndpointsID),
-=======
-		PreCheck:                 func() { acctest.PreCheck(t) },
-		ErrorCheck:               acctest.ErrorCheck(t, names.LambdaEndpointID),
->>>>>>> 78d002fe
+		PreCheck:                 func() { acctest.PreCheck(ctx, t) },
+		ErrorCheck:               acctest.ErrorCheck(t, lambda.EndpointsID),
 		ProtoV5ProviderFactories: acctest.ProtoV5ProviderFactories,
 		CheckDestroy:             testAccCheckFunctionDestroy(ctx),
 		Steps: []resource.TestStep{
@@ -2150,13 +1935,8 @@
 	key2 := "lambda-func-modified.zip"
 
 	resource.ParallelTest(t, resource.TestCase{
-<<<<<<< HEAD
-		PreCheck:                 func() { acctest.PreCheck(ctx, t) },
-		ErrorCheck:               acctest.ErrorCheck(t, lambda.EndpointsID),
-=======
-		PreCheck:                 func() { acctest.PreCheck(t) },
-		ErrorCheck:               acctest.ErrorCheck(t, names.LambdaEndpointID),
->>>>>>> 78d002fe
+		PreCheck:                 func() { acctest.PreCheck(ctx, t) },
+		ErrorCheck:               acctest.ErrorCheck(t, lambda.EndpointsID),
 		ProtoV5ProviderFactories: acctest.ProtoV5ProviderFactories,
 		CheckDestroy:             testAccCheckFunctionDestroy(ctx),
 		Steps: []resource.TestStep{
@@ -2203,13 +1983,8 @@
 	resourceName := "aws_lambda_function.test"
 
 	resource.ParallelTest(t, resource.TestCase{
-<<<<<<< HEAD
-		PreCheck:                 func() { acctest.PreCheck(ctx, t) },
-		ErrorCheck:               acctest.ErrorCheck(t, lambda.EndpointsID),
-=======
-		PreCheck:                 func() { acctest.PreCheck(t) },
-		ErrorCheck:               acctest.ErrorCheck(t, names.LambdaEndpointID),
->>>>>>> 78d002fe
+		PreCheck:                 func() { acctest.PreCheck(ctx, t) },
+		ErrorCheck:               acctest.ErrorCheck(t, lambda.EndpointsID),
 		ProtoV5ProviderFactories: acctest.ProtoV5ProviderFactories,
 		CheckDestroy:             testAccCheckFunctionDestroy(ctx),
 		Steps: []resource.TestStep{
@@ -2301,13 +2076,8 @@
 	})
 
 	resource.ParallelTest(t, resource.TestCase{
-<<<<<<< HEAD
-		PreCheck:                 func() { acctest.PreCheck(ctx, t) },
-		ErrorCheck:               acctest.ErrorCheck(t, lambda.EndpointsID),
-=======
-		PreCheck:                 func() { acctest.PreCheck(t) },
-		ErrorCheck:               acctest.ErrorCheck(t, names.LambdaEndpointID),
->>>>>>> 78d002fe
+		PreCheck:                 func() { acctest.PreCheck(ctx, t) },
+		ErrorCheck:               acctest.ErrorCheck(t, lambda.EndpointsID),
 		ProtoV5ProviderFactories: acctest.ProtoV5ProviderFactories,
 		CheckDestroy:             testAccCheckFunctionDestroy(ctx),
 		Steps:                    steps,
@@ -2319,13 +2089,8 @@
 	rName := sdkacctest.RandomWithPrefix(acctest.ResourcePrefix)
 
 	resource.ParallelTest(t, resource.TestCase{
-<<<<<<< HEAD
-		PreCheck:                 func() { acctest.PreCheck(ctx, t) },
-		ErrorCheck:               acctest.ErrorCheck(t, lambda.EndpointsID),
-=======
-		PreCheck:                 func() { acctest.PreCheck(t) },
-		ErrorCheck:               acctest.ErrorCheck(t, names.LambdaEndpointID),
->>>>>>> 78d002fe
+		PreCheck:                 func() { acctest.PreCheck(ctx, t) },
+		ErrorCheck:               acctest.ErrorCheck(t, lambda.EndpointsID),
 		ProtoV5ProviderFactories: acctest.ProtoV5ProviderFactories,
 		CheckDestroy:             testAccCheckFunctionDestroy(ctx),
 		Steps: []resource.TestStep{
