// Code generated by internal/generate/servicepackages/main.go; DO NOT EDIT.

package iam

import (
	"context"

	"github.com/hashicorp/terraform-provider-aws/internal/types"
	"github.com/hashicorp/terraform-provider-aws/names"
)

type servicePackage struct{}

func (p *servicePackage) FrameworkDataSources(ctx context.Context) []*types.ServicePackageFrameworkDataSource {
	return []*types.ServicePackageFrameworkDataSource{}
}

func (p *servicePackage) FrameworkResources(ctx context.Context) []*types.ServicePackageFrameworkResource {
	return []*types.ServicePackageFrameworkResource{}
}

<<<<<<< HEAD
func (p *servicePackage) SDKDataSources(ctx context.Context) map[string]func() *schema.Resource {
	return map[string]func() *schema.Resource{
		"aws_iam_access_keys":             DataSourceAccessKeys,
		"aws_iam_account_alias":           DataSourceAccountAlias,
		"aws_iam_group":                   DataSourceGroup,
		"aws_iam_instance_profile":        DataSourceInstanceProfile,
		"aws_iam_instance_profiles":       DataSourceInstanceProfiles,
		"aws_iam_openid_connect_provider": DataSourceOpenIDConnectProvider,
		"aws_iam_policy":                  DataSourcePolicy,
		"aws_iam_policy_document":         DataSourcePolicyDocument,
		"aws_iam_role":                    DataSourceRole,
		"aws_iam_roles":                   DataSourceRoles,
		"aws_iam_saml_provider":           DataSourceSAMLProvider,
		"aws_iam_server_certificate":      DataSourceServerCertificate,
		"aws_iam_session_context":         DataSourceSessionContext,
		"aws_iam_user":                    DataSourceUser,
		"aws_iam_user_ssh_key":            DataSourceUserSSHKey,
		"aws_iam_users":                   DataSourceUsers,
=======
func (p *servicePackage) SDKDataSources(ctx context.Context) []*types.ServicePackageSDKDataSource {
	return []*types.ServicePackageSDKDataSource{
		{
			Factory:  DataSourceAccountAlias,
			TypeName: "aws_iam_account_alias",
		},
		{
			Factory:  DataSourceGroup,
			TypeName: "aws_iam_group",
		},
		{
			Factory:  DataSourceInstanceProfile,
			TypeName: "aws_iam_instance_profile",
		},
		{
			Factory:  DataSourceInstanceProfiles,
			TypeName: "aws_iam_instance_profiles",
		},
		{
			Factory:  DataSourceOpenIDConnectProvider,
			TypeName: "aws_iam_openid_connect_provider",
		},
		{
			Factory:  DataSourcePolicy,
			TypeName: "aws_iam_policy",
		},
		{
			Factory:  DataSourcePolicyDocument,
			TypeName: "aws_iam_policy_document",
		},
		{
			Factory:  DataSourceRole,
			TypeName: "aws_iam_role",
		},
		{
			Factory:  DataSourceRoles,
			TypeName: "aws_iam_roles",
		},
		{
			Factory:  DataSourceSAMLProvider,
			TypeName: "aws_iam_saml_provider",
		},
		{
			Factory:  DataSourceServerCertificate,
			TypeName: "aws_iam_server_certificate",
		},
		{
			Factory:  DataSourceSessionContext,
			TypeName: "aws_iam_session_context",
		},
		{
			Factory:  DataSourceUser,
			TypeName: "aws_iam_user",
		},
		{
			Factory:  DataSourceUserSSHKey,
			TypeName: "aws_iam_user_ssh_key",
		},
		{
			Factory:  DataSourceUsers,
			TypeName: "aws_iam_users",
		},
>>>>>>> c3e4aaf3
	}
}

func (p *servicePackage) SDKResources(ctx context.Context) []*types.ServicePackageSDKResource {
	return []*types.ServicePackageSDKResource{
		{
			Factory:  ResourceAccessKey,
			TypeName: "aws_iam_access_key",
		},
		{
			Factory:  ResourceAccountAlias,
			TypeName: "aws_iam_account_alias",
		},
		{
			Factory:  ResourceAccountPasswordPolicy,
			TypeName: "aws_iam_account_password_policy",
		},
		{
			Factory:  ResourceGroup,
			TypeName: "aws_iam_group",
		},
		{
			Factory:  ResourceGroupMembership,
			TypeName: "aws_iam_group_membership",
		},
		{
			Factory:  ResourceGroupPolicy,
			TypeName: "aws_iam_group_policy",
		},
		{
			Factory:  ResourceGroupPolicyAttachment,
			TypeName: "aws_iam_group_policy_attachment",
		},
		{
			Factory:  ResourceInstanceProfile,
			TypeName: "aws_iam_instance_profile",
		},
		{
			Factory:  ResourceOpenIDConnectProvider,
			TypeName: "aws_iam_openid_connect_provider",
		},
		{
			Factory:  ResourcePolicy,
			TypeName: "aws_iam_policy",
		},
		{
			Factory:  ResourcePolicyAttachment,
			TypeName: "aws_iam_policy_attachment",
		},
		{
			Factory:  ResourceRole,
			TypeName: "aws_iam_role",
		},
		{
			Factory:  ResourceRolePolicy,
			TypeName: "aws_iam_role_policy",
		},
		{
			Factory:  ResourceRolePolicyAttachment,
			TypeName: "aws_iam_role_policy_attachment",
		},
		{
			Factory:  ResourceSAMLProvider,
			TypeName: "aws_iam_saml_provider",
		},
		{
			Factory:  ResourceServerCertificate,
			TypeName: "aws_iam_server_certificate",
		},
		{
			Factory:  ResourceServiceLinkedRole,
			TypeName: "aws_iam_service_linked_role",
		},
		{
			Factory:  ResourceServiceSpecificCredential,
			TypeName: "aws_iam_service_specific_credential",
		},
		{
			Factory:  ResourceSigningCertificate,
			TypeName: "aws_iam_signing_certificate",
		},
		{
			Factory:  ResourceUser,
			TypeName: "aws_iam_user",
		},
		{
			Factory:  ResourceUserGroupMembership,
			TypeName: "aws_iam_user_group_membership",
		},
		{
			Factory:  ResourceUserLoginProfile,
			TypeName: "aws_iam_user_login_profile",
		},
		{
			Factory:  ResourceUserPolicy,
			TypeName: "aws_iam_user_policy",
		},
		{
			Factory:  ResourceUserPolicyAttachment,
			TypeName: "aws_iam_user_policy_attachment",
		},
		{
			Factory:  ResourceUserSSHKey,
			TypeName: "aws_iam_user_ssh_key",
		},
		{
			Factory:  ResourceVirtualMFADevice,
			TypeName: "aws_iam_virtual_mfa_device",
		},
	}
}

func (p *servicePackage) ServicePackageName() string {
	return names.IAM
}

var ServicePackage = &servicePackage{}<|MERGE_RESOLUTION|>--- conflicted
+++ resolved
@@ -19,29 +19,13 @@
 	return []*types.ServicePackageFrameworkResource{}
 }
 
-<<<<<<< HEAD
-func (p *servicePackage) SDKDataSources(ctx context.Context) map[string]func() *schema.Resource {
-	return map[string]func() *schema.Resource{
-		"aws_iam_access_keys":             DataSourceAccessKeys,
-		"aws_iam_account_alias":           DataSourceAccountAlias,
-		"aws_iam_group":                   DataSourceGroup,
-		"aws_iam_instance_profile":        DataSourceInstanceProfile,
-		"aws_iam_instance_profiles":       DataSourceInstanceProfiles,
-		"aws_iam_openid_connect_provider": DataSourceOpenIDConnectProvider,
-		"aws_iam_policy":                  DataSourcePolicy,
-		"aws_iam_policy_document":         DataSourcePolicyDocument,
-		"aws_iam_role":                    DataSourceRole,
-		"aws_iam_roles":                   DataSourceRoles,
-		"aws_iam_saml_provider":           DataSourceSAMLProvider,
-		"aws_iam_server_certificate":      DataSourceServerCertificate,
-		"aws_iam_session_context":         DataSourceSessionContext,
-		"aws_iam_user":                    DataSourceUser,
-		"aws_iam_user_ssh_key":            DataSourceUserSSHKey,
-		"aws_iam_users":                   DataSourceUsers,
-=======
 func (p *servicePackage) SDKDataSources(ctx context.Context) []*types.ServicePackageSDKDataSource {
 	return []*types.ServicePackageSDKDataSource{
 		{
+			Factory:  DataSourceAccessKeys,
+			TypeName: "aws_iam_access_keys",
+		},
+		{
 			Factory:  DataSourceAccountAlias,
 			TypeName: "aws_iam_account_alias",
 		},
@@ -101,7 +85,6 @@
 			Factory:  DataSourceUsers,
 			TypeName: "aws_iam_users",
 		},
->>>>>>> c3e4aaf3
 	}
 }
 
