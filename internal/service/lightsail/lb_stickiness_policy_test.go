package lightsail_test

import (
	"context"
	"errors"
	"fmt"
	"testing"

	"github.com/aws/aws-sdk-go/service/lightsail"
	sdkacctest "github.com/hashicorp/terraform-plugin-sdk/v2/helper/acctest"
	"github.com/hashicorp/terraform-plugin-sdk/v2/helper/resource"
	"github.com/hashicorp/terraform-plugin-sdk/v2/terraform"
	"github.com/hashicorp/terraform-provider-aws/internal/acctest"
	"github.com/hashicorp/terraform-provider-aws/internal/conns"
	tflightsail "github.com/hashicorp/terraform-provider-aws/internal/service/lightsail"
)

func TestAccLightsailLoadBalancerStickinessPolicy_basic(t *testing.T) {
	ctx := acctest.Context(t)
	resourceName := "aws_lightsail_lb_stickiness_policy.test"
	rName := sdkacctest.RandomWithPrefix("tf-acc-test")
	cookieDuration := "150"
	enabled := "true"

	resource.ParallelTest(t, resource.TestCase{
		PreCheck: func() {
<<<<<<< HEAD
			acctest.PreCheck(ctx, t)
			acctest.PreCheckPartitionHasService(lightsail.EndpointsID, t)
=======
			acctest.PreCheck(t)
			acctest.PreCheckPartitionHasService(t, lightsail.EndpointsID)
>>>>>>> 78d002fe
			testAccPreCheck(ctx, t)
		},
		ErrorCheck:               acctest.ErrorCheck(t, lightsail.EndpointsID),
		ProtoV5ProviderFactories: acctest.ProtoV5ProviderFactories,
		CheckDestroy:             testAccCheckLoadBalancerDestroy(ctx),
		Steps: []resource.TestStep{
			{
				Config: testAccLoadBalancerStickinessPolicyConfig_basic(rName, enabled, cookieDuration),
				Check: resource.ComposeTestCheckFunc(
					testAccCheckLoadBalancerStickinessPolicyExists(ctx, resourceName),
					resource.TestCheckResourceAttr(resourceName, "cookie_duration", cookieDuration),
					resource.TestCheckResourceAttr(resourceName, "enabled", enabled),
					resource.TestCheckResourceAttr(resourceName, "lb_name", rName),
				),
			},
		},
	})
}

func TestAccLightsailLoadBalancerStickinessPolicy_CookieDuration(t *testing.T) {
	ctx := acctest.Context(t)
	resourceName := "aws_lightsail_lb_stickiness_policy.test"
	rName := sdkacctest.RandomWithPrefix("tf-acc-test")
	cookieDuration1 := "200"
	cookieDuration2 := "500"
	enabled := "true"

	resource.ParallelTest(t, resource.TestCase{
		PreCheck: func() {
<<<<<<< HEAD
			acctest.PreCheck(ctx, t)
			acctest.PreCheckPartitionHasService(lightsail.EndpointsID, t)
=======
			acctest.PreCheck(t)
			acctest.PreCheckPartitionHasService(t, lightsail.EndpointsID)
>>>>>>> 78d002fe
			testAccPreCheck(ctx, t)
		},
		ErrorCheck:               acctest.ErrorCheck(t, lightsail.EndpointsID),
		ProtoV5ProviderFactories: acctest.ProtoV5ProviderFactories,
		CheckDestroy:             testAccCheckLoadBalancerDestroy(ctx),
		Steps: []resource.TestStep{
			{
				Config: testAccLoadBalancerStickinessPolicyConfig_basic(rName, enabled, cookieDuration1),
				Check: resource.ComposeTestCheckFunc(
					testAccCheckLoadBalancerStickinessPolicyExists(ctx, resourceName),
					resource.TestCheckResourceAttr(resourceName, "cookie_duration", cookieDuration1),
				),
			},
			{
				ResourceName:      resourceName,
				ImportState:       true,
				ImportStateVerify: true,
			},
			{
				Config: testAccLoadBalancerStickinessPolicyConfig_basic(rName, enabled, cookieDuration2),
				Check: resource.ComposeTestCheckFunc(
					testAccCheckLoadBalancerStickinessPolicyExists(ctx, resourceName),
					resource.TestCheckResourceAttr(resourceName, "cookie_duration", cookieDuration2),
				),
			},
		},
	})
}

func TestAccLightsailLoadBalancerStickinessPolicy_Enabled(t *testing.T) {
	ctx := acctest.Context(t)
	resourceName := "aws_lightsail_lb_stickiness_policy.test"
	rName := sdkacctest.RandomWithPrefix("tf-acc-test")
	cookieDuration := "200"
	enabledTrue := "true"
	enabledFalse := "false"

	resource.ParallelTest(t, resource.TestCase{
		PreCheck: func() {
<<<<<<< HEAD
			acctest.PreCheck(ctx, t)
			acctest.PreCheckPartitionHasService(lightsail.EndpointsID, t)
=======
			acctest.PreCheck(t)
			acctest.PreCheckPartitionHasService(t, lightsail.EndpointsID)
>>>>>>> 78d002fe
			testAccPreCheck(ctx, t)
		},
		ErrorCheck:               acctest.ErrorCheck(t, lightsail.EndpointsID),
		ProtoV5ProviderFactories: acctest.ProtoV5ProviderFactories,
		CheckDestroy:             testAccCheckLoadBalancerDestroy(ctx),
		Steps: []resource.TestStep{
			{
				Config: testAccLoadBalancerStickinessPolicyConfig_basic(rName, enabledTrue, cookieDuration),
				Check: resource.ComposeTestCheckFunc(
					testAccCheckLoadBalancerStickinessPolicyExists(ctx, resourceName),
					resource.TestCheckResourceAttr(resourceName, "enabled", enabledTrue),
				),
			},
			{
				ResourceName:      resourceName,
				ImportState:       true,
				ImportStateVerify: true,
			},
			{
				Config: testAccLoadBalancerStickinessPolicyConfig_basic(rName, enabledFalse, cookieDuration),
				Check: resource.ComposeTestCheckFunc(
					testAccCheckLoadBalancerStickinessPolicyExists(ctx, resourceName),
					resource.TestCheckResourceAttr(resourceName, "enabled", enabledFalse),
				),
			},
		},
	})
}

func TestAccLightsailLoadBalancerStickinessPolicy_disappears(t *testing.T) {
	ctx := acctest.Context(t)
	resourceName := "aws_lightsail_lb_stickiness_policy.test"
	rName := sdkacctest.RandomWithPrefix("tf-acc-test")
	cookieDuration := "200"
	enabled := "true"

	resource.ParallelTest(t, resource.TestCase{
		PreCheck: func() {
<<<<<<< HEAD
			acctest.PreCheck(ctx, t)
			acctest.PreCheckPartitionHasService(lightsail.EndpointsID, t)
=======
			acctest.PreCheck(t)
			acctest.PreCheckPartitionHasService(t, lightsail.EndpointsID)
>>>>>>> 78d002fe
			testAccPreCheck(ctx, t)
		},
		ErrorCheck:               acctest.ErrorCheck(t, lightsail.EndpointsID),
		ProtoV5ProviderFactories: acctest.ProtoV5ProviderFactories,
		CheckDestroy:             testAccCheckLoadBalancerDestroy(ctx),
		Steps: []resource.TestStep{
			{
				Config: testAccLoadBalancerStickinessPolicyConfig_basic(rName, enabled, cookieDuration),
				Check: resource.ComposeTestCheckFunc(
					testAccCheckLoadBalancerStickinessPolicyExists(ctx, resourceName),
					acctest.CheckResourceDisappears(ctx, acctest.Provider, tflightsail.ResourceLoadBalancerStickinessPolicy(), resourceName),
				),
				ExpectNonEmptyPlan: true,
			},
		},
	})
}

func testAccCheckLoadBalancerStickinessPolicyExists(ctx context.Context, n string) resource.TestCheckFunc {
	return func(s *terraform.State) error {
		rs, ok := s.RootModule().Resources[n]
		if !ok {
			return fmt.Errorf("Not found: %s", n)
		}

		if rs.Primary.ID == "" {
			return errors.New("No LightsailLoadBalancerStickinessPolicy ID is set")
		}

		conn := acctest.Provider.Meta().(*conns.AWSClient).LightsailConn()

		out, err := tflightsail.FindLoadBalancerStickinessPolicyById(ctx, conn, rs.Primary.ID)

		if err != nil {
			return err
		}

		if out == nil {
			return fmt.Errorf("Load Balancer Stickiness Policy %q does not exist", rs.Primary.ID)
		}

		return nil
	}
}

func testAccLoadBalancerStickinessPolicyConfig_basic(rName string, enabled string, cookieDuration string) string {
	return fmt.Sprintf(`
resource "aws_lightsail_lb" "test" {
  name              = %[1]q
  health_check_path = "/"
  instance_port     = "80"
}
resource "aws_lightsail_lb_stickiness_policy" "test" {
  enabled         = %[2]s
  cookie_duration = %[3]s
  lb_name         = aws_lightsail_lb.test.name
}
`, rName, enabled, cookieDuration)
}<|MERGE_RESOLUTION|>--- conflicted
+++ resolved
@@ -24,13 +24,8 @@
 
 	resource.ParallelTest(t, resource.TestCase{
 		PreCheck: func() {
-<<<<<<< HEAD
 			acctest.PreCheck(ctx, t)
-			acctest.PreCheckPartitionHasService(lightsail.EndpointsID, t)
-=======
-			acctest.PreCheck(t)
 			acctest.PreCheckPartitionHasService(t, lightsail.EndpointsID)
->>>>>>> 78d002fe
 			testAccPreCheck(ctx, t)
 		},
 		ErrorCheck:               acctest.ErrorCheck(t, lightsail.EndpointsID),
@@ -60,13 +55,8 @@
 
 	resource.ParallelTest(t, resource.TestCase{
 		PreCheck: func() {
-<<<<<<< HEAD
 			acctest.PreCheck(ctx, t)
-			acctest.PreCheckPartitionHasService(lightsail.EndpointsID, t)
-=======
-			acctest.PreCheck(t)
 			acctest.PreCheckPartitionHasService(t, lightsail.EndpointsID)
->>>>>>> 78d002fe
 			testAccPreCheck(ctx, t)
 		},
 		ErrorCheck:               acctest.ErrorCheck(t, lightsail.EndpointsID),
@@ -106,13 +96,8 @@
 
 	resource.ParallelTest(t, resource.TestCase{
 		PreCheck: func() {
-<<<<<<< HEAD
 			acctest.PreCheck(ctx, t)
-			acctest.PreCheckPartitionHasService(lightsail.EndpointsID, t)
-=======
-			acctest.PreCheck(t)
 			acctest.PreCheckPartitionHasService(t, lightsail.EndpointsID)
->>>>>>> 78d002fe
 			testAccPreCheck(ctx, t)
 		},
 		ErrorCheck:               acctest.ErrorCheck(t, lightsail.EndpointsID),
@@ -151,13 +136,8 @@
 
 	resource.ParallelTest(t, resource.TestCase{
 		PreCheck: func() {
-<<<<<<< HEAD
 			acctest.PreCheck(ctx, t)
-			acctest.PreCheckPartitionHasService(lightsail.EndpointsID, t)
-=======
-			acctest.PreCheck(t)
 			acctest.PreCheckPartitionHasService(t, lightsail.EndpointsID)
->>>>>>> 78d002fe
 			testAccPreCheck(ctx, t)
 		},
 		ErrorCheck:               acctest.ErrorCheck(t, lightsail.EndpointsID),
