--- conflicted
+++ resolved
@@ -607,13 +607,8 @@
 		conf := &conns.Config{
 			Region: region,
 		}
-<<<<<<< HEAD
-
 		client, diags := conf.ConfigureProvider(context.Background(), &conns.AWSClient{})
 
-=======
-		client, diags := conf.Client(context.Background())
->>>>>>> 3ede5dfc
 		if diags.HasError() {
 			t.Fatalf("error getting AWS client for region %s", region)
 		}
