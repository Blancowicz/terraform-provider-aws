--- conflicted
+++ resolved
@@ -455,11 +455,7 @@
 	})
 }
 
-<<<<<<< HEAD
-func TestAccAWSElasticacheReplicationGroup_ClusterMode_UpdateNumNodeGroups(t *testing.T) {
-=======
 func TestAccAWSElasticacheReplicationGroup_ClusterMode_UpdateNumNodeGroups_ScaleUp(t *testing.T) {
->>>>>>> 5a2ec589
 	var rg elasticache.ReplicationGroup
 	rName := acctest.RandomWithPrefix("tf-acc-test")
 	resourceName := "aws_elasticache_replication_group.test"
@@ -515,9 +511,6 @@
 		CheckDestroy: testAccCheckAWSElasticacheReplicationDestroy,
 		Steps: []resource.TestStep{
 			{
-<<<<<<< HEAD
-				Config: testAccAWSElasticacheReplicationGroupNativeRedisClusterConfig(rName, 1, 1),
-=======
 				Config: testAccAWSElasticacheReplicationGroupNativeRedisClusterConfig(rName, 3, 1),
 				Check: resource.ComposeTestCheckFunc(
 					testAccCheckAWSElasticacheReplicationGroupExists(resourceName, &rg),
@@ -538,73 +531,8 @@
 			},
 			{
 				Config: testAccAWSElasticacheReplicationGroupNativeRedisClusterConfig(rName, 2, 1),
->>>>>>> 5a2ec589
-				Check: resource.ComposeTestCheckFunc(
-					testAccCheckAWSElasticacheReplicationGroupExists(resourceName, &rg),
-					resource.TestCheckResourceAttr(resourceName, "cluster_enabled", "true"),
-					resource.TestCheckResourceAttr(resourceName, "parameter_group_name", "default.redis6.x.cluster.on"),
-					resource.TestCheckResourceAttr(resourceName, "cluster_mode.#", "1"),
-					resource.TestCheckResourceAttr(resourceName, "cluster_mode.0.num_node_groups", "2"),
-					resource.TestCheckResourceAttr(resourceName, "cluster_mode.0.replicas_per_node_group", "1"),
-<<<<<<< HEAD
-					resource.TestCheckResourceAttr(resourceName, "number_cache_clusters", "2"),
-					resource.TestCheckResourceAttr(resourceName, "member_clusters.#", "2"),
-					resource.TestCheckTypeSetElemAttr(resourceName, "member_clusters.*", fmt.Sprintf("%s-0001-001", rName)),
-					resource.TestCheckTypeSetElemAttr(resourceName, "member_clusters.*", fmt.Sprintf("%s-0001-002", rName)),
-=======
-					resource.TestCheckResourceAttr(resourceName, "number_cache_clusters", "4"),
-					resource.TestCheckResourceAttr(resourceName, "member_clusters.#", "4"),
-					resource.TestCheckTypeSetElemAttr(resourceName, "member_clusters.*", fmt.Sprintf("%s-0001-001", rName)),
-					resource.TestCheckTypeSetElemAttr(resourceName, "member_clusters.*", fmt.Sprintf("%s-0001-002", rName)),
-					resource.TestCheckTypeSetElemAttr(resourceName, "member_clusters.*", fmt.Sprintf("%s-0002-001", rName)),
-					resource.TestCheckTypeSetElemAttr(resourceName, "member_clusters.*", fmt.Sprintf("%s-0002-002", rName)),
-				),
-			},
-		},
-	})
-}
-
-func TestAccAWSElasticacheReplicationGroup_ClusterMode_ReplicasPerNodeGroup(t *testing.T) {
-	var rg elasticache.ReplicationGroup
-	rName := acctest.RandomWithPrefix("tf-acc-test")
-	resourceName := "aws_elasticache_replication_group.test"
-
-	resource.ParallelTest(t, resource.TestCase{
-		PreCheck:     func() { testAccPreCheck(t) },
-		Providers:    testAccProviders,
-		CheckDestroy: testAccCheckAWSElasticacheReplicationDestroy,
-		Steps: []resource.TestStep{
-			{
-				Config: testAccAWSElasticacheReplicationGroupNativeRedisClusterConfig(rName, 2, 2),
-				Check: resource.ComposeTestCheckFunc(
-					testAccCheckAWSElasticacheReplicationGroupExists(resourceName, &rg),
-					resource.TestCheckResourceAttr(resourceName, "cluster_enabled", "true"),
-					resource.TestCheckResourceAttr(resourceName, "parameter_group_name", "default.redis6.x.cluster.on"),
-					resource.TestCheckResourceAttr(resourceName, "cluster_mode.#", "1"),
-					resource.TestCheckResourceAttr(resourceName, "cluster_mode.0.num_node_groups", "2"),
-					resource.TestCheckResourceAttr(resourceName, "cluster_mode.0.replicas_per_node_group", "2"),
-					resource.TestCheckResourceAttr(resourceName, "number_cache_clusters", "6"),
-					resource.TestCheckResourceAttr(resourceName, "member_clusters.#", "6"),
-					resource.TestCheckTypeSetElemAttr(resourceName, "member_clusters.*", fmt.Sprintf("%s-0001-001", rName)),
-					resource.TestCheckTypeSetElemAttr(resourceName, "member_clusters.*", fmt.Sprintf("%s-0001-002", rName)),
-					resource.TestCheckTypeSetElemAttr(resourceName, "member_clusters.*", fmt.Sprintf("%s-0001-003", rName)),
-					resource.TestCheckTypeSetElemAttr(resourceName, "member_clusters.*", fmt.Sprintf("%s-0002-001", rName)),
-					resource.TestCheckTypeSetElemAttr(resourceName, "member_clusters.*", fmt.Sprintf("%s-0002-002", rName)),
-					resource.TestCheckTypeSetElemAttr(resourceName, "member_clusters.*", fmt.Sprintf("%s-0002-003", rName)),
->>>>>>> 5a2ec589
-				),
-			},
-			{
-				ResourceName:            resourceName,
-				ImportState:             true,
-				ImportStateVerify:       true,
-				ImportStateVerifyIgnore: []string{"apply_immediately"},
-			},
-			{
-				Config: testAccAWSElasticacheReplicationGroupNativeRedisClusterConfig(rName, 2, 1),
-				Check: resource.ComposeTestCheckFunc(
-					testAccCheckAWSElasticacheReplicationGroupExists(resourceName, &rg),
-<<<<<<< HEAD
+				Check: resource.ComposeTestCheckFunc(
+					testAccCheckAWSElasticacheReplicationGroupExists(resourceName, &rg),
 					resource.TestCheckResourceAttr(resourceName, "cluster_enabled", "true"),
 					resource.TestCheckResourceAttr(resourceName, "parameter_group_name", "default.redis6.x.cluster.on"),
 					resource.TestCheckResourceAttr(resourceName, "cluster_mode.#", "1"),
@@ -636,8 +564,6 @@
 				Config: testAccAWSElasticacheReplicationGroupNativeRedisClusterConfig(rName, 2, 1),
 				Check: resource.ComposeTestCheckFunc(
 					testAccCheckAWSElasticacheReplicationGroupExists(resourceName, &rg),
-=======
->>>>>>> 5a2ec589
 					resource.TestCheckResourceAttr(resourceName, "cluster_enabled", "true"),
 					resource.TestCheckResourceAttr(resourceName, "parameter_group_name", "default.redis6.x.cluster.on"),
 					resource.TestCheckResourceAttr(resourceName, "cluster_mode.#", "1"),
@@ -645,7 +571,6 @@
 					resource.TestCheckResourceAttr(resourceName, "cluster_mode.0.replicas_per_node_group", "1"),
 					resource.TestCheckResourceAttr(resourceName, "number_cache_clusters", "4"),
 					resource.TestCheckResourceAttr(resourceName, "member_clusters.#", "4"),
-<<<<<<< HEAD
 				),
 			},
 			{
@@ -725,12 +650,6 @@
 					resource.TestCheckResourceAttr(resourceName, "cluster_mode.0.replicas_per_node_group", "1"),
 					resource.TestCheckResourceAttr(resourceName, "number_cache_clusters", "4"),
 					resource.TestCheckResourceAttr(resourceName, "member_clusters.#", "4"),
-=======
-					resource.TestCheckTypeSetElemAttr(resourceName, "member_clusters.*", fmt.Sprintf("%s-0001-001", rName)),
-					resource.TestCheckTypeSetElemAttr(resourceName, "member_clusters.*", fmt.Sprintf("%s-0001-002", rName)),
-					resource.TestCheckTypeSetElemAttr(resourceName, "member_clusters.*", fmt.Sprintf("%s-0002-001", rName)),
-					resource.TestCheckTypeSetElemAttr(resourceName, "member_clusters.*", fmt.Sprintf("%s-0002-002", rName)),
->>>>>>> 5a2ec589
 				),
 			},
 		},
